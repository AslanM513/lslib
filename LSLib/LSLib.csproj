<<<<<<< HEAD
﻿<?xml version="1.0" encoding="utf-8"?>
<Project ToolsVersion="12.0" DefaultTargets="Build" xmlns="http://schemas.microsoft.com/developer/msbuild/2003">
  <Import Project="$(MSBuildExtensionsPath)\$(MSBuildToolsVersion)\Microsoft.Common.props" Condition="Exists('$(MSBuildExtensionsPath)\$(MSBuildToolsVersion)\Microsoft.Common.props')" />
  <PropertyGroup>
    <Configuration Condition=" '$(Configuration)' == '' ">Debug</Configuration>
    <Platform Condition=" '$(Platform)' == '' ">AnyCPU</Platform>
    <ProjectGuid>{46372C50-4288-4B8E-AF21-C934560600E0}</ProjectGuid>
    <OutputType>Library</OutputType>
    <AppDesignerFolder>Properties</AppDesignerFolder>
    <RootNamespace>LSLib</RootNamespace>
    <AssemblyName>LSLib</AssemblyName>
    <TargetFrameworkVersion>v4.6.2</TargetFrameworkVersion>
    <FileAlignment>512</FileAlignment>
    <TargetFrameworkProfile />
  </PropertyGroup>
  <PropertyGroup Condition=" '$(Configuration)|$(Platform)' == 'Debug|AnyCPU' ">
    <DebugSymbols>true</DebugSymbols>
    <DebugType>full</DebugType>
    <Optimize>false</Optimize>
    <OutputPath>bin\Debug\</OutputPath>
    <DefineConstants>TRACE;DEBUG;EXPORT_GPPG</DefineConstants>
    <ErrorReport>prompt</ErrorReport>
    <WarningLevel>4</WarningLevel>
    <Prefer32Bit>false</Prefer32Bit>
    <PlatformTarget>x86</PlatformTarget>
    <AllowUnsafeBlocks>true</AllowUnsafeBlocks>
  </PropertyGroup>
  <PropertyGroup Condition=" '$(Configuration)|$(Platform)' == 'Release|AnyCPU' ">
    <DebugType>pdbonly</DebugType>
    <Optimize>true</Optimize>
    <OutputPath>bin\Release\</OutputPath>
    <DefineConstants>EXPORT_GPPG</DefineConstants>
    <ErrorReport>prompt</ErrorReport>
    <WarningLevel>4</WarningLevel>
    <Prefer32Bit>false</Prefer32Bit>
    <PlatformTarget>x86</PlatformTarget>
    <AllowUnsafeBlocks>true</AllowUnsafeBlocks>
  </PropertyGroup>
  <PropertyGroup Condition="'$(Configuration)|$(Platform)' == 'Editor Debug|AnyCPU'">
    <OutputPath>bin\Editor Debug\</OutputPath>
    <DefineConstants>TRACE;EXPORT_GPPG</DefineConstants>
    <AllowUnsafeBlocks>true</AllowUnsafeBlocks>
    <Optimize>true</Optimize>
    <DebugType>pdbonly</DebugType>
    <PlatformTarget>x86</PlatformTarget>
    <ErrorReport>prompt</ErrorReport>
    <CodeAnalysisRuleSet>MinimumRecommendedRules.ruleset</CodeAnalysisRuleSet>
  </PropertyGroup>
  <ItemGroup>
    <Reference Include="LZ4, Version=1.0.9.93, Culture=neutral, PublicKeyToken=62e1b5ec1eec9bdd, processorArchitecture=MSIL">
      <SpecificVersion>False</SpecificVersion>
      <HintPath>..\packages\lz4net.1.0.9.93\lib\net4-client\LZ4.dll</HintPath>
    </Reference>
    <Reference Include="Newtonsoft.Json, Version=10.0.0.0, Culture=neutral, PublicKeyToken=30ad4fe6b2a6aeed, processorArchitecture=MSIL">
      <HintPath>..\packages\Newtonsoft.Json.10.0.2\lib\net45\Newtonsoft.Json.dll</HintPath>
      <Private>True</Private>
    </Reference>
    <Reference Include="System" />
    <Reference Include="System.Core" />
    <Reference Include="System.Numerics" />
    <Reference Include="System.Xml.Linq" />
    <Reference Include="System.Data.DataSetExtensions" />
    <Reference Include="System.Data" />
    <Reference Include="System.Xml" />
    <Reference Include="zlib.net, Version=1.0.3.0, Culture=neutral, PublicKeyToken=47d7877cb3620160">
      <SpecificVersion>False</SpecificVersion>
      <HintPath>..\packages\zlib.net.1.0.4.0\lib\zlib.net.dll</HintPath>
    </Reference>
  </ItemGroup>
  <ItemGroup>
    <None Include="LS\Story\Osiris.lex" />
    <None Include="LS\Story\Osiris.yy" />
    <Compile Include="Granny\Collada.cs" />
    <Compile Include="Granny\ColladaAnimation.cs" />
    <Compile Include="Granny\ColladaSchema.cs" />
    <Compile Include="Granny\GR2.cs" />
    <Compile Include="Granny\GR2Utils.cs" />
    <Compile Include="Granny\GR2\Format.cs" />
    <Compile Include="Granny\GR2\Helpers.cs" />
    <Compile Include="Granny\GR2\Reader.cs" />
    <Compile Include="Granny\GR2\Writer.cs" />
    <Compile Include="Granny\Model\Animation.cs" />
    <Compile Include="Granny\Model\ColladaExporter.cs" />
    <Compile Include="Granny\Model\ColladaHelpers.cs" />
    <Compile Include="Granny\Model\ColladaImporter.cs" />
    <Compile Include="Granny\Model\ColladaMesh.cs" />
    <Compile Include="Granny\Model\CurveData\AnimationCurveData.cs" />
    <Compile Include="Granny\Model\CurveData\D3Constant32f.cs" />
    <Compile Include="Granny\Model\CurveData\D3I1K16uC16u.cs" />
    <Compile Include="Granny\Model\CurveData\D3I1K32fC32f.cs" />
    <Compile Include="Granny\Model\CurveData\D3I1K8uC8u.cs" />
    <Compile Include="Granny\Model\CurveData\D3K16uC16u.cs" />
    <Compile Include="Granny\Model\CurveData\D3K8uC8u.cs" />
    <Compile Include="Granny\Model\CurveData\D4Constant32f.cs" />
    <Compile Include="Granny\Model\CurveData\D4nK16uC15u.cs" />
    <Compile Include="Granny\Model\CurveData\D4nK8uC7u.cs" />
    <Compile Include="Granny\Model\CurveData\D9I1K16uC16u.cs" />
    <Compile Include="Granny\Model\CurveData\D9I1K8uC8u.cs" />
    <Compile Include="Granny\Model\CurveData\D9I3K16uC16u.cs" />
    <Compile Include="Granny\Model\CurveData\D9I3K8uC8u.cs" />
    <Compile Include="Granny\Model\CurveData\DaConstant32f.cs" />
    <Compile Include="Granny\Model\CurveData\DaIdentity.cs" />
    <Compile Include="Granny\Model\CurveData\DaK16uC16u.cs" />
    <Compile Include="Granny\Model\CurveData\DaK32fC32f.cs" />
    <Compile Include="Granny\Model\CurveData\DaK8uC8u.cs" />
    <Compile Include="Granny\Model\CurveData\DaKeyframes32f.cs" />
    <Compile Include="Granny\Model\Exporter.cs" />
    <Compile Include="Granny\Model\HalfHelpers.cs" />
    <Compile Include="Granny\Model\Metadata.cs" />
    <Compile Include="Granny\Model\Mesh.cs" />
    <Compile Include="Granny\Model\Model.cs" />
    <Compile Include="Granny\Model\Root.cs" />
    <Compile Include="Granny\Model\Skeleton.cs" />
    <Compile Include="Granny\Model\Vertex.cs" />
    <Compile Include="Granny\Model\VertexFormats\P3.cs" />
    <Compile Include="Granny\Model\VertexFormats\PHNGBT34444.cs" />
    <Compile Include="Granny\Model\VertexFormats\PN33.cs" />
    <Compile Include="Granny\Model\VertexFormats\PNGBTT333322.cs" />
    <Compile Include="Granny\Model\VertexFormats\PNG333.cs" />
    <Compile Include="Granny\Model\VertexFormats\PNGB3333.cs" />
    <Compile Include="Granny\Model\VertexFormats\PNGBDT333342.cs" />
    <Compile Include="Granny\Model\VertexFormats\PNGBT33332.cs" />
    <Compile Include="Granny\Model\VertexFormats\PNGT3332.cs" />
    <Compile Include="Granny\Model\VertexFormats\PNT332.cs" />
    <Compile Include="Granny\Model\VertexFormats\PNTG3323.cs" />
    <Compile Include="Granny\Model\VertexFormats\PNTT3322.cs" />
    <Compile Include="Granny\Model\VertexFormats\PT32.cs" />
    <Compile Include="Granny\Model\VertexFormats\PTT322.cs" />
    <Compile Include="Granny\Model\VertexFormats\PWN323.cs" />
    <Compile Include="Granny\Model\VertexFormats\PWN343.cs" />
    <Compile Include="Granny\Model\VertexFormats\PWNG3233.cs" />
    <Compile Include="Granny\Model\VertexFormats\PWNG3433.cs" />
    <Compile Include="Granny\Model\VertexFormats\PWNGB32333.cs" />
    <Compile Include="Granny\Model\VertexFormats\PWNGB34333.cs" />
    <Compile Include="Granny\Model\VertexFormats\PWNGBDT3433342.cs" />
    <Compile Include="Granny\Model\VertexFormats\PWNGBT323332.cs" />
    <Compile Include="Granny\Model\VertexFormats\PWNGBT343332.cs" />
    <Compile Include="Granny\Model\VertexFormats\PWNGBTT3433322.cs" />
    <Compile Include="Granny\Model\VertexFormats\PWNGT32332.cs" />
    <Compile Include="Granny\Model\VertexFormats\PWNGT34332.cs" />
    <Compile Include="Granny\Model\VertexFormats\PWNT3232.cs" />
    <Compile Include="Granny\Model\VertexFormats\PWNT3432.cs" />
    <Compile Include="Granny\Utils.cs" />
    <Compile Include="LS\BinUtils.cs" />
    <Compile Include="LS\Common.cs" />
    <Compile Include="LS\FileManager.cs" />
    <Compile Include="LS\LSBReader.cs" />
    <Compile Include="LS\LSBWriter.cs" />
    <Compile Include="LS\LSFReader.cs" />
    <Compile Include="LS\LSFWriter.cs" />
    <Compile Include="LS\LSJReader.cs" />
    <Compile Include="LS\LSJResourceConverter.cs" />
    <Compile Include="LS\LSJWriter.cs" />
    <Compile Include="LS\LSXReader.cs" />
    <Compile Include="LS\LSXWriter.cs" />
    <Compile Include="LS\Matrix.cs" />
    <Compile Include="LS\NodeAttribute.cs" />
    <Compile Include="LS\PackageReader.cs" />
    <Compile Include="LS\PackageWriter.cs" />
    <Compile Include="LS\PackageCommon.cs" />
    <Compile Include="LS\Resource.cs" />
    <Compile Include="LS\ResourceUtils.cs" />
    <Compile Include="LS\Story\Adapter.cs" />
    <Compile Include="LS\Story\Call.cs" />
    <Compile Include="LS\Story\Common.cs" />
    <Compile Include="LS\Story\Database.cs" />
    <Compile Include="LS\Story\DatabaseNode.cs" />
    <Compile Include="LS\Story\DataNode.cs" />
    <Compile Include="LS\Story\DebugExport.cs" />
    <Compile Include="LS\Story\Function.cs" />
    <Compile Include="LS\Story\Goal.cs" />
    <Compile Include="LS\Story\Join.cs" />
    <Compile Include="LS\Story\Node.cs" />
    <Compile Include="LS\Story\Osiris.cs" />
    <Compile Include="LS\Story\Proc.cs" />
    <Compile Include="LS\Story\Query.cs" />
    <Compile Include="LS\Story\Reference.cs" />
    <Compile Include="LS\Story\Rel.cs" />
    <Compile Include="LS\Story\RelOp.cs" />
    <Compile Include="LS\Story\Rule.cs" />
    <Compile Include="LS\Story\ShiftReduceParserCode.cs" />
    <Compile Include="LS\Story\Story.cs" />
    <Compile Include="LS\Story\Value.cs" />
    <Compile Include="LS\Story\Osiris.lex.cs" />
    <Compile Include="LS\Story\Osiris.yy.cs" />
    <Compile Include="Properties\AssemblyInfo.cs" />
    <None Include="packages.config" />
    <None Include="Stats\DOSStats.cs" />
    <None Include="Stats\PropertyDefinition.cs" />
    <None Include="Stats\StatDefinition.cs" />
    <None Include="Stats\StatsDatabase.cs" />
    <None Include="Stats\StatsDataLoader.cs" />
  </ItemGroup>
  <ItemGroup>
    <ProjectReference Include="..\LSLibNative\LSLibNative.vcxproj">
      <Project>{d8b26b12-e45c-47ea-88f7-56628eb2ccd1}</Project>
      <Name>LSLibNative</Name>
    </ProjectReference>
    <ProjectReference Include="..\OpenTK\OpenTK.csproj">
      <Project>{abb9db44-14f2-46e0-a4b8-b46c300ca982}</Project>
      <Name>OpenTK</Name>
    </ProjectReference>
  </ItemGroup>
  <Import Project="$(MSBuildToolsPath)\Microsoft.CSharp.targets" />
  <PropertyGroup>
    <PostBuildEvent>
    </PostBuildEvent>
  </PropertyGroup>
  <PropertyGroup>
=======
﻿<?xml version="1.0" encoding="utf-8"?>
<Project ToolsVersion="12.0" DefaultTargets="Build" xmlns="http://schemas.microsoft.com/developer/msbuild/2003">
  <Import Project="$(MSBuildExtensionsPath)\$(MSBuildToolsVersion)\Microsoft.Common.props" Condition="Exists('$(MSBuildExtensionsPath)\$(MSBuildToolsVersion)\Microsoft.Common.props')" />
  <PropertyGroup>
    <Configuration Condition=" '$(Configuration)' == '' ">Debug</Configuration>
    <Platform Condition=" '$(Platform)' == '' ">AnyCPU</Platform>
    <ProjectGuid>{46372C50-4288-4B8E-AF21-C934560600E0}</ProjectGuid>
    <OutputType>Library</OutputType>
    <AppDesignerFolder>Properties</AppDesignerFolder>
    <RootNamespace>LSLib</RootNamespace>
    <AssemblyName>LSLib</AssemblyName>
    <TargetFrameworkVersion>v4.5.2</TargetFrameworkVersion>
    <FileAlignment>512</FileAlignment>
    <TargetFrameworkProfile />
  </PropertyGroup>
  <PropertyGroup Condition=" '$(Configuration)|$(Platform)' == 'Debug|AnyCPU' ">
    <DebugSymbols>true</DebugSymbols>
    <DebugType>full</DebugType>
    <Optimize>false</Optimize>
    <OutputPath>bin\Debug\</OutputPath>
    <DefineConstants>TRACE;DEBUG;EXPORT_GPPG</DefineConstants>
    <ErrorReport>prompt</ErrorReport>
    <WarningLevel>4</WarningLevel>
    <Prefer32Bit>false</Prefer32Bit>
    <PlatformTarget>x86</PlatformTarget>
    <AllowUnsafeBlocks>true</AllowUnsafeBlocks>
  </PropertyGroup>
  <PropertyGroup Condition=" '$(Configuration)|$(Platform)' == 'Release|AnyCPU' ">
    <DebugType>pdbonly</DebugType>
    <Optimize>true</Optimize>
    <OutputPath>bin\Release\</OutputPath>
    <DefineConstants>EXPORT_GPPG</DefineConstants>
    <ErrorReport>prompt</ErrorReport>
    <WarningLevel>4</WarningLevel>
    <Prefer32Bit>false</Prefer32Bit>
    <PlatformTarget>x86</PlatformTarget>
    <AllowUnsafeBlocks>true</AllowUnsafeBlocks>
  </PropertyGroup>
  <PropertyGroup Condition="'$(Configuration)|$(Platform)' == 'Editor Debug|AnyCPU'">
    <OutputPath>bin\Editor Debug\</OutputPath>
    <DefineConstants>TRACE;EXPORT_GPPG</DefineConstants>
    <AllowUnsafeBlocks>true</AllowUnsafeBlocks>
    <Optimize>true</Optimize>
    <DebugType>pdbonly</DebugType>
    <PlatformTarget>x86</PlatformTarget>
    <ErrorReport>prompt</ErrorReport>
    <CodeAnalysisRuleSet>MinimumRecommendedRules.ruleset</CodeAnalysisRuleSet>
  </PropertyGroup>
  <ItemGroup>
    <Reference Include="LZ4, Version=1.0.9.93, Culture=neutral, PublicKeyToken=62e1b5ec1eec9bdd, processorArchitecture=MSIL">
      <SpecificVersion>False</SpecificVersion>
      <HintPath>..\packages\lz4net.1.0.9.93\lib\net4-client\LZ4.dll</HintPath>
    </Reference>
    <Reference Include="Newtonsoft.Json, Version=10.0.0.0, Culture=neutral, PublicKeyToken=30ad4fe6b2a6aeed, processorArchitecture=MSIL">
      <HintPath>..\packages\Newtonsoft.Json.10.0.2\lib\net45\Newtonsoft.Json.dll</HintPath>
      <Private>True</Private>
    </Reference>
    <Reference Include="System" />
    <Reference Include="System.Core" />
    <Reference Include="System.Numerics" />
    <Reference Include="System.Xml.Linq" />
    <Reference Include="System.Data.DataSetExtensions" />
    <Reference Include="System.Data" />
    <Reference Include="System.Xml" />
    <Reference Include="zlib.net, Version=1.0.3.0, Culture=neutral, PublicKeyToken=47d7877cb3620160">
      <SpecificVersion>False</SpecificVersion>
      <HintPath>..\packages\zlib.net.1.0.4.0\lib\zlib.net.dll</HintPath>
    </Reference>
  </ItemGroup>
  <ItemGroup>
    <None Include="LS\Story\Osiris.lex" />
    <None Include="LS\Story\Osiris.yy" />
    <Compile Include="Granny\Collada.cs" />
    <Compile Include="Granny\ColladaAnimation.cs" />
    <Compile Include="Granny\ColladaSchema.cs" />
    <Compile Include="Granny\GR2.cs" />
    <Compile Include="Granny\GR2Utils.cs" />
    <Compile Include="Granny\GR2\Format.cs" />
    <Compile Include="Granny\GR2\Helpers.cs" />
    <Compile Include="Granny\GR2\Reader.cs" />
    <Compile Include="Granny\GR2\Writer.cs" />
    <Compile Include="Granny\Model\Animation.cs" />
    <Compile Include="Granny\Model\ColladaExporter.cs" />
    <Compile Include="Granny\Model\ColladaHelpers.cs" />
    <Compile Include="Granny\Model\ColladaImporter.cs" />
    <Compile Include="Granny\Model\ColladaMesh.cs" />
    <Compile Include="Granny\Model\CurveData\AnimationCurveData.cs" />
    <Compile Include="Granny\Model\CurveData\D3Constant32f.cs" />
    <Compile Include="Granny\Model\CurveData\D3I1K16uC16u.cs" />
    <Compile Include="Granny\Model\CurveData\D3I1K32fC32f.cs" />
    <Compile Include="Granny\Model\CurveData\D3I1K8uC8u.cs" />
    <Compile Include="Granny\Model\CurveData\D3K16uC16u.cs" />
    <Compile Include="Granny\Model\CurveData\D3K8uC8u.cs" />
    <Compile Include="Granny\Model\CurveData\D4Constant32f.cs" />
    <Compile Include="Granny\Model\CurveData\D4nK16uC15u.cs" />
    <Compile Include="Granny\Model\CurveData\D4nK8uC7u.cs" />
    <Compile Include="Granny\Model\CurveData\D9I1K16uC16u.cs" />
    <Compile Include="Granny\Model\CurveData\D9I1K8uC8u.cs" />
    <Compile Include="Granny\Model\CurveData\D9I3K16uC16u.cs" />
    <Compile Include="Granny\Model\CurveData\D9I3K8uC8u.cs" />
    <Compile Include="Granny\Model\CurveData\DaConstant32f.cs" />
    <Compile Include="Granny\Model\CurveData\DaIdentity.cs" />
    <Compile Include="Granny\Model\CurveData\DaK16uC16u.cs" />
    <Compile Include="Granny\Model\CurveData\DaK32fC32f.cs" />
    <Compile Include="Granny\Model\CurveData\DaK8uC8u.cs" />
    <Compile Include="Granny\Model\CurveData\DaKeyframes32f.cs" />
    <Compile Include="Granny\Model\Exporter.cs" />
    <Compile Include="Granny\Model\HalfHelpers.cs" />
    <Compile Include="Granny\Model\Metadata.cs" />
    <Compile Include="Granny\Model\Mesh.cs" />
    <Compile Include="Granny\Model\Model.cs" />
    <Compile Include="Granny\Model\Root.cs" />
    <Compile Include="Granny\Model\Skeleton.cs" />
    <Compile Include="Granny\Model\Vertex.cs" />
    <Compile Include="Granny\Model\VertexFormats\P3.cs" />
    <Compile Include="Granny\Model\VertexFormats\PHNGBT34444.cs" />
    <Compile Include="Granny\Model\VertexFormats\PN33.cs" />
    <Compile Include="Granny\Model\VertexFormats\PNGBTT34322.cs" />
    <Compile Include="Granny\Model\VertexFormats\PNG333.cs" />
    <Compile Include="Granny\Model\VertexFormats\PNGB3333.cs" />
    <Compile Include="Granny\Model\VertexFormats\PNGBDT333342.cs" />
    <Compile Include="Granny\Model\VertexFormats\PNGBT33332.cs" />
    <Compile Include="Granny\Model\VertexFormats\PNGT3332.cs" />
    <Compile Include="Granny\Model\VertexFormats\PNT332.cs" />
    <Compile Include="Granny\Model\VertexFormats\PNTG3323.cs" />
    <Compile Include="Granny\Model\VertexFormats\PT32.cs" />
    <Compile Include="Granny\Model\VertexFormats\PWN323.cs" />
    <Compile Include="Granny\Model\VertexFormats\PWN343.cs" />
    <Compile Include="Granny\Model\VertexFormats\PWNG3233.cs" />
    <Compile Include="Granny\Model\VertexFormats\PWNG3433.cs" />
    <Compile Include="Granny\Model\VertexFormats\PWNGB32333.cs" />
    <Compile Include="Granny\Model\VertexFormats\PWNGB34333.cs" />
    <Compile Include="Granny\Model\VertexFormats\PWNGBDT3433342.cs" />
    <Compile Include="Granny\Model\VertexFormats\PWNGBT323332.cs" />
    <Compile Include="Granny\Model\VertexFormats\PWNGBT343332.cs" />
    <Compile Include="Granny\Model\VertexFormats\PWNGBTT3433322.cs" />
    <Compile Include="Granny\Model\VertexFormats\PWNGT32332.cs" />
    <Compile Include="Granny\Model\VertexFormats\PWNGT34332.cs" />
    <Compile Include="Granny\Model\VertexFormats\PWNT3232.cs" />
    <Compile Include="Granny\Model\VertexFormats\PWNT3432.cs" />
    <Compile Include="Granny\Utils.cs" />
    <Compile Include="LS\BinUtils.cs" />
    <Compile Include="LS\Common.cs" />
    <Compile Include="LS\Enums\CompressionLevel.cs" />
    <Compile Include="LS\Enums\CompressionFlags.cs" />
    <Compile Include="LS\Enums\CompressionMethod.cs" />
    <Compile Include="LS\Enums\Game.cs" />
    <Compile Include="LS\FileManager.cs" />
    <Compile Include="LS\Enums\FileVersion.cs" />
    <Compile Include="LS\LSBReader.cs" />
    <Compile Include="LS\LSBWriter.cs" />
    <Compile Include="LS\LSFReader.cs" />
    <Compile Include="LS\LSFWriter.cs" />
    <Compile Include="LS\LSJReader.cs" />
    <Compile Include="LS\LSJResourceConverter.cs" />
    <Compile Include="LS\LSJWriter.cs" />
    <Compile Include="LS\LSXReader.cs" />
    <Compile Include="LS\LSXWriter.cs" />
    <Compile Include="LS\Matrix.cs" />
    <Compile Include="LS\NodeAttribute.cs" />
    <Compile Include="LS\PackageReader.cs" />
    <Compile Include="LS\PackageWriter.cs" />
    <Compile Include="LS\PackageCommon.cs" />
    <Compile Include="LS\Resource.cs" />
    <Compile Include="LS\Enums\ResourceFormat.cs" />
    <Compile Include="LS\ResourceUtils.cs" />
    <Compile Include="LS\Story\Adapter.cs" />
    <Compile Include="LS\Story\Call.cs" />
    <Compile Include="LS\Story\Common.cs" />
    <Compile Include="LS\Story\Database.cs" />
    <Compile Include="LS\Story\DatabaseNode.cs" />
    <Compile Include="LS\Story\DataNode.cs" />
    <Compile Include="LS\Story\DebugExport.cs" />
    <Compile Include="LS\Story\Function.cs" />
    <Compile Include="LS\Story\Goal.cs" />
    <Compile Include="LS\Story\Join.cs" />
    <Compile Include="LS\Story\Node.cs" />
    <Compile Include="LS\Story\Osiris.cs" />
    <Compile Include="LS\Story\Proc.cs" />
    <Compile Include="LS\Story\Query.cs" />
    <Compile Include="LS\Story\Reference.cs" />
    <Compile Include="LS\Story\Rel.cs" />
    <Compile Include="LS\Story\RelOp.cs" />
    <Compile Include="LS\Story\Rule.cs" />
    <Compile Include="LS\Story\ShiftReduceParserCode.cs" />
    <Compile Include="LS\Story\Story.cs" />
    <Compile Include="LS\Story\Value.cs" />
    <Compile Include="LS\Story\Osiris.lex.cs" />
    <Compile Include="LS\Story\Osiris.yy.cs" />
    <Compile Include="Properties\AssemblyInfo.cs" />
    <None Include="packages.config" />
    <None Include="Stats\DOSStats.cs" />
    <None Include="Stats\PropertyDefinition.cs" />
    <None Include="Stats\StatDefinition.cs" />
    <None Include="Stats\StatsDatabase.cs" />
    <None Include="Stats\StatsDataLoader.cs" />
  </ItemGroup>
  <ItemGroup>
    <ProjectReference Include="..\LSLibNative\LSLibNative.vcxproj">
      <Project>{d8b26b12-e45c-47ea-88f7-56628eb2ccd1}</Project>
      <Name>LSLibNative</Name>
    </ProjectReference>
    <ProjectReference Include="..\OpenTK\OpenTK.csproj">
      <Project>{abb9db44-14f2-46e0-a4b8-b46c300ca982}</Project>
      <Name>OpenTK</Name>
    </ProjectReference>
  </ItemGroup>
  <Import Project="$(MSBuildToolsPath)\Microsoft.CSharp.targets" />
  <PropertyGroup>
    <PostBuildEvent>
    </PostBuildEvent>
  </PropertyGroup>
  <PropertyGroup>
>>>>>>> 41bbe008
    <PreBuildEvent>"$(SolutionDir)\external\gppg\binaries\GpLex" /out:"$(ProjectDir)\LS\Story\Osiris.lex.cs" "$(ProjectDir)\LS\Story\Osiris.lex"
"$(SolutionDir)\external\gppg\binaries\Gppg" /out:"$(ProjectDir)\LS\Story\Osiris.yy.cs" "$(ProjectDir)\LS\Story\Osiris.yy"</PreBuildEvent>
  </PropertyGroup>
  <!-- To modify your build process, add your task inside one of the targets below and uncomment it. 
       Other similar extension points exist, see Microsoft.Common.targets.
  <Target Name="BeforeBuild">
  </Target>
  <Target Name="AfterBuild">
  </Target>
  -->
</Project><|MERGE_RESOLUTION|>--- conflicted
+++ resolved
@@ -1,4 +1,3 @@
-<<<<<<< HEAD
 ﻿<?xml version="1.0" encoding="utf-8"?>
 <Project ToolsVersion="12.0" DefaultTargets="Build" xmlns="http://schemas.microsoft.com/developer/msbuild/2003">
   <Import Project="$(MSBuildExtensionsPath)\$(MSBuildToolsVersion)\Microsoft.Common.props" Condition="Exists('$(MSBuildExtensionsPath)\$(MSBuildToolsVersion)\Microsoft.Common.props')" />
@@ -144,6 +143,12 @@
     <Compile Include="Granny\Utils.cs" />
     <Compile Include="LS\BinUtils.cs" />
     <Compile Include="LS\Common.cs" />
+    <Compile Include="LS\Enums\CompressionLevel.cs" />
+    <Compile Include="LS\Enums\CompressionFlags.cs" />
+    <Compile Include="LS\Enums\CompressionMethod.cs" />
+    <Compile Include="LS\Enums\FileVersion.cs" />
+    <Compile Include="LS\Enums\Game.cs" />
+    <Compile Include="LS\Enums\ResourceFormat.cs" />
     <Compile Include="LS\FileManager.cs" />
     <Compile Include="LS\LSBReader.cs" />
     <Compile Include="LS\LSBWriter.cs" />
@@ -208,221 +213,6 @@
     </PostBuildEvent>
   </PropertyGroup>
   <PropertyGroup>
-=======
-﻿<?xml version="1.0" encoding="utf-8"?>
-<Project ToolsVersion="12.0" DefaultTargets="Build" xmlns="http://schemas.microsoft.com/developer/msbuild/2003">
-  <Import Project="$(MSBuildExtensionsPath)\$(MSBuildToolsVersion)\Microsoft.Common.props" Condition="Exists('$(MSBuildExtensionsPath)\$(MSBuildToolsVersion)\Microsoft.Common.props')" />
-  <PropertyGroup>
-    <Configuration Condition=" '$(Configuration)' == '' ">Debug</Configuration>
-    <Platform Condition=" '$(Platform)' == '' ">AnyCPU</Platform>
-    <ProjectGuid>{46372C50-4288-4B8E-AF21-C934560600E0}</ProjectGuid>
-    <OutputType>Library</OutputType>
-    <AppDesignerFolder>Properties</AppDesignerFolder>
-    <RootNamespace>LSLib</RootNamespace>
-    <AssemblyName>LSLib</AssemblyName>
-    <TargetFrameworkVersion>v4.5.2</TargetFrameworkVersion>
-    <FileAlignment>512</FileAlignment>
-    <TargetFrameworkProfile />
-  </PropertyGroup>
-  <PropertyGroup Condition=" '$(Configuration)|$(Platform)' == 'Debug|AnyCPU' ">
-    <DebugSymbols>true</DebugSymbols>
-    <DebugType>full</DebugType>
-    <Optimize>false</Optimize>
-    <OutputPath>bin\Debug\</OutputPath>
-    <DefineConstants>TRACE;DEBUG;EXPORT_GPPG</DefineConstants>
-    <ErrorReport>prompt</ErrorReport>
-    <WarningLevel>4</WarningLevel>
-    <Prefer32Bit>false</Prefer32Bit>
-    <PlatformTarget>x86</PlatformTarget>
-    <AllowUnsafeBlocks>true</AllowUnsafeBlocks>
-  </PropertyGroup>
-  <PropertyGroup Condition=" '$(Configuration)|$(Platform)' == 'Release|AnyCPU' ">
-    <DebugType>pdbonly</DebugType>
-    <Optimize>true</Optimize>
-    <OutputPath>bin\Release\</OutputPath>
-    <DefineConstants>EXPORT_GPPG</DefineConstants>
-    <ErrorReport>prompt</ErrorReport>
-    <WarningLevel>4</WarningLevel>
-    <Prefer32Bit>false</Prefer32Bit>
-    <PlatformTarget>x86</PlatformTarget>
-    <AllowUnsafeBlocks>true</AllowUnsafeBlocks>
-  </PropertyGroup>
-  <PropertyGroup Condition="'$(Configuration)|$(Platform)' == 'Editor Debug|AnyCPU'">
-    <OutputPath>bin\Editor Debug\</OutputPath>
-    <DefineConstants>TRACE;EXPORT_GPPG</DefineConstants>
-    <AllowUnsafeBlocks>true</AllowUnsafeBlocks>
-    <Optimize>true</Optimize>
-    <DebugType>pdbonly</DebugType>
-    <PlatformTarget>x86</PlatformTarget>
-    <ErrorReport>prompt</ErrorReport>
-    <CodeAnalysisRuleSet>MinimumRecommendedRules.ruleset</CodeAnalysisRuleSet>
-  </PropertyGroup>
-  <ItemGroup>
-    <Reference Include="LZ4, Version=1.0.9.93, Culture=neutral, PublicKeyToken=62e1b5ec1eec9bdd, processorArchitecture=MSIL">
-      <SpecificVersion>False</SpecificVersion>
-      <HintPath>..\packages\lz4net.1.0.9.93\lib\net4-client\LZ4.dll</HintPath>
-    </Reference>
-    <Reference Include="Newtonsoft.Json, Version=10.0.0.0, Culture=neutral, PublicKeyToken=30ad4fe6b2a6aeed, processorArchitecture=MSIL">
-      <HintPath>..\packages\Newtonsoft.Json.10.0.2\lib\net45\Newtonsoft.Json.dll</HintPath>
-      <Private>True</Private>
-    </Reference>
-    <Reference Include="System" />
-    <Reference Include="System.Core" />
-    <Reference Include="System.Numerics" />
-    <Reference Include="System.Xml.Linq" />
-    <Reference Include="System.Data.DataSetExtensions" />
-    <Reference Include="System.Data" />
-    <Reference Include="System.Xml" />
-    <Reference Include="zlib.net, Version=1.0.3.0, Culture=neutral, PublicKeyToken=47d7877cb3620160">
-      <SpecificVersion>False</SpecificVersion>
-      <HintPath>..\packages\zlib.net.1.0.4.0\lib\zlib.net.dll</HintPath>
-    </Reference>
-  </ItemGroup>
-  <ItemGroup>
-    <None Include="LS\Story\Osiris.lex" />
-    <None Include="LS\Story\Osiris.yy" />
-    <Compile Include="Granny\Collada.cs" />
-    <Compile Include="Granny\ColladaAnimation.cs" />
-    <Compile Include="Granny\ColladaSchema.cs" />
-    <Compile Include="Granny\GR2.cs" />
-    <Compile Include="Granny\GR2Utils.cs" />
-    <Compile Include="Granny\GR2\Format.cs" />
-    <Compile Include="Granny\GR2\Helpers.cs" />
-    <Compile Include="Granny\GR2\Reader.cs" />
-    <Compile Include="Granny\GR2\Writer.cs" />
-    <Compile Include="Granny\Model\Animation.cs" />
-    <Compile Include="Granny\Model\ColladaExporter.cs" />
-    <Compile Include="Granny\Model\ColladaHelpers.cs" />
-    <Compile Include="Granny\Model\ColladaImporter.cs" />
-    <Compile Include="Granny\Model\ColladaMesh.cs" />
-    <Compile Include="Granny\Model\CurveData\AnimationCurveData.cs" />
-    <Compile Include="Granny\Model\CurveData\D3Constant32f.cs" />
-    <Compile Include="Granny\Model\CurveData\D3I1K16uC16u.cs" />
-    <Compile Include="Granny\Model\CurveData\D3I1K32fC32f.cs" />
-    <Compile Include="Granny\Model\CurveData\D3I1K8uC8u.cs" />
-    <Compile Include="Granny\Model\CurveData\D3K16uC16u.cs" />
-    <Compile Include="Granny\Model\CurveData\D3K8uC8u.cs" />
-    <Compile Include="Granny\Model\CurveData\D4Constant32f.cs" />
-    <Compile Include="Granny\Model\CurveData\D4nK16uC15u.cs" />
-    <Compile Include="Granny\Model\CurveData\D4nK8uC7u.cs" />
-    <Compile Include="Granny\Model\CurveData\D9I1K16uC16u.cs" />
-    <Compile Include="Granny\Model\CurveData\D9I1K8uC8u.cs" />
-    <Compile Include="Granny\Model\CurveData\D9I3K16uC16u.cs" />
-    <Compile Include="Granny\Model\CurveData\D9I3K8uC8u.cs" />
-    <Compile Include="Granny\Model\CurveData\DaConstant32f.cs" />
-    <Compile Include="Granny\Model\CurveData\DaIdentity.cs" />
-    <Compile Include="Granny\Model\CurveData\DaK16uC16u.cs" />
-    <Compile Include="Granny\Model\CurveData\DaK32fC32f.cs" />
-    <Compile Include="Granny\Model\CurveData\DaK8uC8u.cs" />
-    <Compile Include="Granny\Model\CurveData\DaKeyframes32f.cs" />
-    <Compile Include="Granny\Model\Exporter.cs" />
-    <Compile Include="Granny\Model\HalfHelpers.cs" />
-    <Compile Include="Granny\Model\Metadata.cs" />
-    <Compile Include="Granny\Model\Mesh.cs" />
-    <Compile Include="Granny\Model\Model.cs" />
-    <Compile Include="Granny\Model\Root.cs" />
-    <Compile Include="Granny\Model\Skeleton.cs" />
-    <Compile Include="Granny\Model\Vertex.cs" />
-    <Compile Include="Granny\Model\VertexFormats\P3.cs" />
-    <Compile Include="Granny\Model\VertexFormats\PHNGBT34444.cs" />
-    <Compile Include="Granny\Model\VertexFormats\PN33.cs" />
-    <Compile Include="Granny\Model\VertexFormats\PNGBTT34322.cs" />
-    <Compile Include="Granny\Model\VertexFormats\PNG333.cs" />
-    <Compile Include="Granny\Model\VertexFormats\PNGB3333.cs" />
-    <Compile Include="Granny\Model\VertexFormats\PNGBDT333342.cs" />
-    <Compile Include="Granny\Model\VertexFormats\PNGBT33332.cs" />
-    <Compile Include="Granny\Model\VertexFormats\PNGT3332.cs" />
-    <Compile Include="Granny\Model\VertexFormats\PNT332.cs" />
-    <Compile Include="Granny\Model\VertexFormats\PNTG3323.cs" />
-    <Compile Include="Granny\Model\VertexFormats\PT32.cs" />
-    <Compile Include="Granny\Model\VertexFormats\PWN323.cs" />
-    <Compile Include="Granny\Model\VertexFormats\PWN343.cs" />
-    <Compile Include="Granny\Model\VertexFormats\PWNG3233.cs" />
-    <Compile Include="Granny\Model\VertexFormats\PWNG3433.cs" />
-    <Compile Include="Granny\Model\VertexFormats\PWNGB32333.cs" />
-    <Compile Include="Granny\Model\VertexFormats\PWNGB34333.cs" />
-    <Compile Include="Granny\Model\VertexFormats\PWNGBDT3433342.cs" />
-    <Compile Include="Granny\Model\VertexFormats\PWNGBT323332.cs" />
-    <Compile Include="Granny\Model\VertexFormats\PWNGBT343332.cs" />
-    <Compile Include="Granny\Model\VertexFormats\PWNGBTT3433322.cs" />
-    <Compile Include="Granny\Model\VertexFormats\PWNGT32332.cs" />
-    <Compile Include="Granny\Model\VertexFormats\PWNGT34332.cs" />
-    <Compile Include="Granny\Model\VertexFormats\PWNT3232.cs" />
-    <Compile Include="Granny\Model\VertexFormats\PWNT3432.cs" />
-    <Compile Include="Granny\Utils.cs" />
-    <Compile Include="LS\BinUtils.cs" />
-    <Compile Include="LS\Common.cs" />
-    <Compile Include="LS\Enums\CompressionLevel.cs" />
-    <Compile Include="LS\Enums\CompressionFlags.cs" />
-    <Compile Include="LS\Enums\CompressionMethod.cs" />
-    <Compile Include="LS\Enums\Game.cs" />
-    <Compile Include="LS\FileManager.cs" />
-    <Compile Include="LS\Enums\FileVersion.cs" />
-    <Compile Include="LS\LSBReader.cs" />
-    <Compile Include="LS\LSBWriter.cs" />
-    <Compile Include="LS\LSFReader.cs" />
-    <Compile Include="LS\LSFWriter.cs" />
-    <Compile Include="LS\LSJReader.cs" />
-    <Compile Include="LS\LSJResourceConverter.cs" />
-    <Compile Include="LS\LSJWriter.cs" />
-    <Compile Include="LS\LSXReader.cs" />
-    <Compile Include="LS\LSXWriter.cs" />
-    <Compile Include="LS\Matrix.cs" />
-    <Compile Include="LS\NodeAttribute.cs" />
-    <Compile Include="LS\PackageReader.cs" />
-    <Compile Include="LS\PackageWriter.cs" />
-    <Compile Include="LS\PackageCommon.cs" />
-    <Compile Include="LS\Resource.cs" />
-    <Compile Include="LS\Enums\ResourceFormat.cs" />
-    <Compile Include="LS\ResourceUtils.cs" />
-    <Compile Include="LS\Story\Adapter.cs" />
-    <Compile Include="LS\Story\Call.cs" />
-    <Compile Include="LS\Story\Common.cs" />
-    <Compile Include="LS\Story\Database.cs" />
-    <Compile Include="LS\Story\DatabaseNode.cs" />
-    <Compile Include="LS\Story\DataNode.cs" />
-    <Compile Include="LS\Story\DebugExport.cs" />
-    <Compile Include="LS\Story\Function.cs" />
-    <Compile Include="LS\Story\Goal.cs" />
-    <Compile Include="LS\Story\Join.cs" />
-    <Compile Include="LS\Story\Node.cs" />
-    <Compile Include="LS\Story\Osiris.cs" />
-    <Compile Include="LS\Story\Proc.cs" />
-    <Compile Include="LS\Story\Query.cs" />
-    <Compile Include="LS\Story\Reference.cs" />
-    <Compile Include="LS\Story\Rel.cs" />
-    <Compile Include="LS\Story\RelOp.cs" />
-    <Compile Include="LS\Story\Rule.cs" />
-    <Compile Include="LS\Story\ShiftReduceParserCode.cs" />
-    <Compile Include="LS\Story\Story.cs" />
-    <Compile Include="LS\Story\Value.cs" />
-    <Compile Include="LS\Story\Osiris.lex.cs" />
-    <Compile Include="LS\Story\Osiris.yy.cs" />
-    <Compile Include="Properties\AssemblyInfo.cs" />
-    <None Include="packages.config" />
-    <None Include="Stats\DOSStats.cs" />
-    <None Include="Stats\PropertyDefinition.cs" />
-    <None Include="Stats\StatDefinition.cs" />
-    <None Include="Stats\StatsDatabase.cs" />
-    <None Include="Stats\StatsDataLoader.cs" />
-  </ItemGroup>
-  <ItemGroup>
-    <ProjectReference Include="..\LSLibNative\LSLibNative.vcxproj">
-      <Project>{d8b26b12-e45c-47ea-88f7-56628eb2ccd1}</Project>
-      <Name>LSLibNative</Name>
-    </ProjectReference>
-    <ProjectReference Include="..\OpenTK\OpenTK.csproj">
-      <Project>{abb9db44-14f2-46e0-a4b8-b46c300ca982}</Project>
-      <Name>OpenTK</Name>
-    </ProjectReference>
-  </ItemGroup>
-  <Import Project="$(MSBuildToolsPath)\Microsoft.CSharp.targets" />
-  <PropertyGroup>
-    <PostBuildEvent>
-    </PostBuildEvent>
-  </PropertyGroup>
-  <PropertyGroup>
->>>>>>> 41bbe008
     <PreBuildEvent>"$(SolutionDir)\external\gppg\binaries\GpLex" /out:"$(ProjectDir)\LS\Story\Osiris.lex.cs" "$(ProjectDir)\LS\Story\Osiris.lex"
 "$(SolutionDir)\external\gppg\binaries\Gppg" /out:"$(ProjectDir)\LS\Story\Osiris.yy.cs" "$(ProjectDir)\LS\Story\Osiris.yy"</PreBuildEvent>
   </PropertyGroup>
