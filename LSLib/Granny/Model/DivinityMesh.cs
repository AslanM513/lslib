--- conflicted
+++ resolved
@@ -1,825 +1,411 @@
-<<<<<<< HEAD
-﻿using LSLib.Granny.GR2;
-using System;
-using System.Collections.Generic;
-
-namespace LSLib.Granny.Model
-{
-    public enum DivinityModelType
-    {
-        Undefined,
-        Normal,
-        Rigid,
-        Cloth,
-        MeshProxy
-    };
-
-    [Flags]
-    public enum DivinityModelFlag
-    {
-        MeshProxy = 0x01,
-        Cloth = 0x02,
-        HasProxyGeometry = 0x04,
-        HasColor = 0x08,
-        Skinned = 0x10,
-        Rigid = 0x20
-    };
-
-    public enum DivinityVertexUsage
-    {
-        None = 0,
-        Position = 1,
-        TexCoord = 2,
-        QTangent = 3,
-        Normal = 3, // The same value is reused for QTangents
-        Tangent = 4,
-        Binormal = 5,
-        BoneWeights = 6,
-        BoneIndices = 7,
-        Color = 8
-    };
-
-    public enum DivinityVertexAttributeFormat
-    {
-        Real32 = 0,
-        UInt32 = 1,
-        Int32 = 2,
-        Real16 = 3,
-        NormalUInt16 = 4,
-        UInt16 = 5,
-        BinormalInt16 = 6,
-        Int16 = 7,
-        NormalUInt8 = 8,
-        UInt8 = 9,
-        BinormalInt8 = 10,
-        Int8 = 11
-    };
-
-    public class DivinityFormatDesc
-    {
-        [Serialization(ArraySize = 1)]
-        public SByte[] Stream;
-        [Serialization(ArraySize = 1)]
-        public Byte[] Usage;
-        [Serialization(ArraySize = 1)]
-        public Byte[] UsageIndex;
-        [Serialization(ArraySize = 1)]
-        public Byte[] RefType;
-        [Serialization(ArraySize = 1)]
-        public Byte[] Format;
-        [Serialization(ArraySize = 1)]
-        public Byte[] Size;
-
-        private static DivinityFormatDesc Make(DivinityVertexUsage usage, DivinityVertexAttributeFormat format, Byte size, Byte usageIndex = 0)
-        {
-            return new DivinityFormatDesc
-            {
-                Stream = new SByte[] { 0 },
-                Usage = new Byte[] { (byte)usage },
-                UsageIndex = new Byte[] { usageIndex },
-                RefType = new Byte[] { 0 },
-                Format = new Byte[] { (byte)format },
-                Size = new Byte[] { size }
-            };
-        }
-
-        public static List<DivinityFormatDesc> FromVertexFormat(VertexDescriptor format)
-        {
-            var formats = new List<DivinityFormatDesc>();
-            if (format.HasPosition)
-            {
-                formats.Add(Make(DivinityVertexUsage.Position, DivinityVertexAttributeFormat.Real32, 3));
-            }
-
-            if (format.HasBoneWeights)
-            {
-                formats.Add(Make(DivinityVertexUsage.BoneWeights, DivinityVertexAttributeFormat.NormalUInt8, (byte)format.NumBoneInfluences));
-                formats.Add(Make(DivinityVertexUsage.BoneIndices, DivinityVertexAttributeFormat.UInt8, (byte)format.NumBoneInfluences));
-            }
-
-            if (format.NormalType != NormalType.None)
-            {
-                if (format.NormalType == NormalType.QTangent)
-                {
-                    formats.Add(Make(DivinityVertexUsage.QTangent, DivinityVertexAttributeFormat.BinormalInt16, 4));
-                }
-                else if (format.NormalType == NormalType.Float3)
-                {
-                    formats.Add(Make(DivinityVertexUsage.Normal, DivinityVertexAttributeFormat.Real32, 3));
-                    if (format.TangentType == NormalType.Float3)
-                    {
-                        formats.Add(Make(DivinityVertexUsage.Tangent, DivinityVertexAttributeFormat.Real32, 3));
-                    }
-                    if (format.BinormalType == NormalType.Float3)
-                    {
-                        formats.Add(Make(DivinityVertexUsage.Binormal, DivinityVertexAttributeFormat.Real32, 3));
-                    }
-                }
-                else
-                {
-                    throw new InvalidOperationException($"Normal format not supported in LSM: {format.NormalType}");
-                }
-            }
-
-            if (format.ColorMapType != ColorMapType.None)
-            {
-                if (format.ColorMapType == ColorMapType.Byte4)
-                {
-                    for (int i = 0; i < format.ColorMaps; i++)
-                    {
-                        formats.Add(Make(DivinityVertexUsage.Color, DivinityVertexAttributeFormat.NormalUInt8, 4, (byte)i));
-                    }
-                }
-                else if (format.ColorMapType == ColorMapType.Float4)
-                {
-                    for (int i = 0; i < format.ColorMaps; i++)
-                    {
-                        formats.Add(Make(DivinityVertexUsage.Color, DivinityVertexAttributeFormat.Real32, 4, (byte)i));
-                    }
-                }
-                else
-                {
-                    throw new InvalidOperationException($"Color format not supported in LSM: {format.ColorMapType}");
-                }
-            }
-
-            if (format.TextureCoordinateType != TextureCoordinateType.None)
-            {
-                if (format.TextureCoordinateType == TextureCoordinateType.Half2)
-                {
-                    for (int i = 0; i < format.TextureCoordinates; i++)
-                    {
-                        formats.Add(Make(DivinityVertexUsage.TexCoord, DivinityVertexAttributeFormat.Real16, 2, (byte)i));
-                    }
-                }
-                else if (format.TextureCoordinateType == TextureCoordinateType.Float2)
-                {
-                    for (int i = 0; i < format.TextureCoordinates; i++)
-                    {
-                        formats.Add(Make(DivinityVertexUsage.TexCoord, DivinityVertexAttributeFormat.Real32, 2, (byte)i));
-                    }
-                }
-                else
-                {
-                    throw new InvalidOperationException($"UV format not supported in LSM: {format.TextureCoordinateType}");
-                }
-            }
-
-            return formats;
-        }
-    }
-
-    public class DivinityMeshProperties
-    {
-        [Serialization(ArraySize = 4)]
-        public UInt32[] Flags;
-        [Serialization(ArraySize = 1)]
-        public Int32[] Lod;
-        public List<DivinityFormatDesc> FormatDescs;
-        [Serialization(Type = MemberType.VariantReference)]
-        public object ExtendedData;
-
-        public DivinityModelFlag MeshFlags
-        {
-            get { return (DivinityModelFlag)Flags[0]; }
-            set { Flags[0] = (UInt32)value; }
-        }
-    }
-
-    public class DivinityMeshExtendedData
-    {
-        const Int32 CurrentLSMVersion = 1;
-
-        public string UserDefinedProperties;
-        public DivinityMeshProperties UserMeshProperties;
-        public Int32 LSMVersion;
-
-        public static DivinityMeshExtendedData Make()
-        {
-            return new DivinityMeshExtendedData
-            {
-                UserDefinedProperties = "",
-                UserMeshProperties = new DivinityMeshProperties
-                {
-                    Flags = new UInt32[] { 0, 0, 0, 0 },
-                    Lod = new Int32[] { -1 },
-                    FormatDescs = null,
-                    ExtendedData = null
-                },
-                LSMVersion = CurrentLSMVersion
-            };
-        }
-    }
-
-    public static class DivinityHelpers
-    {
-        // The GR2 loader checks for this exact string, including spaces.
-        public const string UserDefinedProperties_Rigid = "Rigid = true";
-        // The GR2 loader checks for this exact string.
-        public const string UserDefinedProperties_Cloth = "Cloth=true";
-        public const string UserDefinedProperties_MeshProxy = "MeshProxy=true";
-
-        public static string ModelTypeToUserDefinedProperties(DivinityModelType modelType)
-        {
-            switch (modelType)
-            {
-                case DivinityModelType.Rigid: return UserDefinedProperties_Rigid;
-                case DivinityModelType.Cloth: return UserDefinedProperties_Cloth;
-                case DivinityModelType.MeshProxy: return UserDefinedProperties_MeshProxy;
-                case DivinityModelType.Normal: 
-                default: return "";
-            }
-        }
-
-        public static DivinityModelType UserDefinedPropertiesToModelType(string userDefinedProperties)
-        {
-            // The D:OS 2 editor uses the ExtendedData attribute to determine whether a model can be 
-            // bound to a character.
-            // The "Rigid = true" user defined property is checked for rigid bodies (e.g. weapons), the "Cloth=true"
-            // user defined property is checked for clothes.
-            if (userDefinedProperties.Contains("Rigid"))
-            {
-                return DivinityModelType.Rigid;
-            }
-
-            if (userDefinedProperties.Contains("Cloth"))
-            {
-                return DivinityModelType.Cloth;
-            }
-
-            if (userDefinedProperties.Contains("MeshProxy"))
-            {
-                return DivinityModelType.MeshProxy;
-            }
-
-            return DivinityModelType.Normal;
-        }
-
-        public static DivinityModelType UserMeshFlagsToModelType(DivinityModelFlag flags)
-        {
-            if ((flags & DivinityModelFlag.Rigid) == DivinityModelFlag.Rigid)
-            {
-                return DivinityModelType.Rigid;
-            }
-
-            if ((flags & DivinityModelFlag.MeshProxy) == DivinityModelFlag.MeshProxy)
-            {
-                return DivinityModelType.MeshProxy;
-            }
-
-            if ((flags & DivinityModelFlag.Cloth) == DivinityModelFlag.Cloth)
-            {
-                return DivinityModelType.Cloth;
-            }
-
-            return DivinityModelType.Normal;
-        }
-
-        public static DivinityModelType DetermineModelType(Mesh mesh)
-        {
-            if (mesh.ModelType != DivinityModelType.Undefined)
-            {
-                return mesh.ModelType;
-            }
-
-            if (mesh.ExtendedData != null
-                && mesh.ExtendedData.LSMVersion >= 1
-                && mesh.ExtendedData.UserMeshProperties != null)
-            {
-                return UserMeshFlagsToModelType(mesh.ExtendedData.UserMeshProperties.MeshFlags);
-            }
-            else if (mesh.ExtendedData != null
-                && mesh.ExtendedData.UserDefinedProperties != null)
-            {
-                return UserDefinedPropertiesToModelType(mesh.ExtendedData.UserDefinedProperties);
-            }
-            // Only mark model as cloth if it has colored vertices
-            else if (mesh.VertexFormat.ColorMaps > 0)
-            {
-                return DivinityModelType.Cloth;
-            }
-            else if (!mesh.VertexFormat.HasBoneWeights)
-            {
-                return DivinityModelType.Rigid;
-            }
-
-            return DivinityModelType.Normal;
-        }
-
-        public static DivinityModelType DetermineModelType(Root root)
-        {
-            var modelType = DivinityModelType.Undefined;
-
-            if (root.Meshes != null)
-            {
-                foreach (var mesh in root.Meshes)
-                {
-                    var meshType = DetermineModelType(mesh);
-                    if (modelType == DivinityModelType.Undefined
-                        || (modelType == DivinityModelType.Normal && 
-                            (meshType == DivinityModelType.Cloth || meshType == DivinityModelType.MeshProxy)))
-                    {
-                        modelType = meshType;
-                    }
-                }
-            }
-
-            return modelType;
-        }
-
-        public static DivinityMeshExtendedData MakeMeshExtendedData(Mesh mesh, DivinityModelInfoFormat format,
-            DivinityModelType meshModelType)
-        {
-            var extendedData = DivinityMeshExtendedData.Make();
-
-            if (mesh.ModelType != DivinityModelType.Undefined)
-            {
-                meshModelType = mesh.ModelType;
-            }
-
-            if (meshModelType == DivinityModelType.Cloth
-                && mesh.VertexFormat.ColorMaps == 0)
-            {
-                meshModelType = DivinityModelType.Normal;
-            }
-
-            if (meshModelType == DivinityModelType.Undefined)
-            {
-                meshModelType = DivinityHelpers.DetermineModelType(mesh);
-            }
-
-            extendedData.UserDefinedProperties =
-               DivinityHelpers.ModelTypeToUserDefinedProperties(meshModelType);
-
-            if (format == DivinityModelInfoFormat.UserDefinedProperties)
-            {
-                extendedData.LSMVersion = 0;
-                extendedData.UserMeshProperties = null;
-            }
-            else
-            {
-                DivinityModelFlag flags = 0;
-
-                if (mesh.VertexFormat.HasBoneWeights)
-                {
-                    flags |= DivinityModelFlag.Skinned;
-                }
-
-                if (mesh.VertexFormat.ColorMaps > 0)
-                {
-                    flags |= DivinityModelFlag.HasColor;
-                }
-                
-                switch (meshModelType)
-                {
-                    case DivinityModelType.Normal:
-                        // No special flag should be set here
-                        break;
-
-                    case DivinityModelType.Cloth:
-                        flags |= DivinityModelFlag.Cloth;
-                        break;
-
-                    case DivinityModelType.Rigid:
-                        flags |= DivinityModelFlag.Rigid;
-                        break;
-
-                    case DivinityModelType.MeshProxy:
-                        flags |= DivinityModelFlag.MeshProxy;
-                        break;
-
-                    default:
-                        throw new NotImplementedException();
-                }
-
-                extendedData.UserMeshProperties.MeshFlags = flags;
-
-                if (format == DivinityModelInfoFormat.LSMv1)
-                {
-                    extendedData.LSMVersion = 1;
-                    extendedData.UserMeshProperties.FormatDescs = DivinityFormatDesc.FromVertexFormat(mesh.VertexFormat);
-                }
-                else
-                {
-                    extendedData.LSMVersion = 0;
-                    extendedData.UserMeshProperties.FormatDescs = new List<DivinityFormatDesc>();
-                }
-            }
-
-            return extendedData;
-        }
-    }
-}
-=======
-﻿using LSLib.Granny.GR2;
-using System;
-using System.Collections.Generic;
-
-namespace LSLib.Granny.Model
-{
-    public enum DivinityModelType
-    {
-        Undefined,
-        Normal,
-        Rigid,
-        Cloth,
-        MeshProxy
-    };
-
-    [Flags]
-    public enum DivinityModelFlag
-    {
-        MeshProxy = 0x01,
-        Cloth = 0x02,
-        HasProxyGeometry = 0x04,
-        HasColor = 0x08,
-        Skinned = 0x10,
-        Rigid = 0x20
-    };
-
-    public enum DivinityVertexUsage
-    {
-        None = 0,
-        Position = 1,
-        TexCoord = 2,
-        QTangent = 3,
-        Normal = 3, // The same value is reused for QTangents
-        Tangent = 4,
-        Binormal = 5,
-        BoneWeights = 6,
-        BoneIndices = 7,
-        Color = 8
-    };
-
-    public enum DivinityVertexAttributeFormat
-    {
-        Real32 = 0,
-        UInt32 = 1,
-        Int32 = 2,
-        Real16 = 3,
-        NormalUInt16 = 4,
-        UInt16 = 5,
-        BinormalInt16 = 6,
-        Int16 = 7,
-        NormalUInt8 = 8,
-        UInt8 = 9,
-        BinormalInt8 = 10,
-        Int8 = 11
-    };
-
-    public class DivinityFormatDesc
-    {
-        [Serialization(ArraySize = 1)]
-        public SByte[] Stream;
-        [Serialization(ArraySize = 1)]
-        public Byte[] Usage;
-        [Serialization(ArraySize = 1)]
-        public Byte[] UsageIndex;
-        [Serialization(ArraySize = 1)]
-        public Byte[] RefType;
-        [Serialization(ArraySize = 1)]
-        public Byte[] Format;
-        [Serialization(ArraySize = 1)]
-        public Byte[] Size;
-
-        private static DivinityFormatDesc Make(DivinityVertexUsage usage, DivinityVertexAttributeFormat format, Byte size, Byte usageIndex = 0)
-        {
-            return new DivinityFormatDesc
-            {
-                Stream = new SByte[] { 0 },
-                Usage = new Byte[] { (byte)usage },
-                UsageIndex = new Byte[] { usageIndex },
-                RefType = new Byte[] { 0 },
-                Format = new Byte[] { (byte)format },
-                Size = new Byte[] { size }
-            };
-        }
-
-        public static List<DivinityFormatDesc> FromVertexFormat(VertexDescriptor format)
-        {
-            var formats = new List<DivinityFormatDesc>();
-            if (format.HasPosition)
-            {
-                formats.Add(Make(DivinityVertexUsage.Position, DivinityVertexAttributeFormat.Real32, 3));
-            }
-
-            if (format.HasBoneWeights)
-            {
-                formats.Add(Make(DivinityVertexUsage.BoneWeights, DivinityVertexAttributeFormat.NormalUInt8, (byte)format.NumBoneInfluences));
-                formats.Add(Make(DivinityVertexUsage.BoneIndices, DivinityVertexAttributeFormat.UInt8, (byte)format.NumBoneInfluences));
-            }
-
-            if (format.NormalType != NormalType.None)
-            {
-                if (format.NormalType == NormalType.QTangent)
-                {
-                    formats.Add(Make(DivinityVertexUsage.QTangent, DivinityVertexAttributeFormat.BinormalInt16, 4));
-                }
-                else if (format.NormalType == NormalType.Float3)
-                {
-                    formats.Add(Make(DivinityVertexUsage.Normal, DivinityVertexAttributeFormat.Real32, 3));
-                    if (format.TangentType == NormalType.Float3)
-                    {
-                        formats.Add(Make(DivinityVertexUsage.Tangent, DivinityVertexAttributeFormat.Real32, 3));
-                    }
-                    if (format.BinormalType == NormalType.Float3)
-                    {
-                        formats.Add(Make(DivinityVertexUsage.Binormal, DivinityVertexAttributeFormat.Real32, 3));
-                    }
-                }
-                else
-                {
-                    throw new InvalidOperationException($"Normal format not supported in LSM: {format.NormalType}");
-                }
-            }
-
-            if (format.ColorMapType != ColorMapType.None)
-            {
-                if (format.ColorMapType == ColorMapType.Byte4)
-                {
-                    for (int i = 0; i < format.ColorMaps; i++)
-                    {
-                        formats.Add(Make(DivinityVertexUsage.Color, DivinityVertexAttributeFormat.NormalUInt8, 4, (byte)i));
-                    }
-                }
-                else if (format.ColorMapType == ColorMapType.Float4)
-                {
-                    for (int i = 0; i < format.ColorMaps; i++)
-                    {
-                        formats.Add(Make(DivinityVertexUsage.Color, DivinityVertexAttributeFormat.Real32, 4, (byte)i));
-                    }
-                }
-                else
-                {
-                    throw new InvalidOperationException($"Color format not supported in LSM: {format.ColorMapType}");
-                }
-            }
-
-            if (format.TextureCoordinateType != TextureCoordinateType.None)
-            {
-                if (format.TextureCoordinateType == TextureCoordinateType.Half2)
-                {
-                    for (int i = 0; i < format.TextureCoordinates; i++)
-                    {
-                        formats.Add(Make(DivinityVertexUsage.TexCoord, DivinityVertexAttributeFormat.Real16, 2, (byte)i));
-                    }
-                }
-                else if (format.TextureCoordinateType == TextureCoordinateType.Float2)
-                {
-                    for (int i = 0; i < format.TextureCoordinates; i++)
-                    {
-                        formats.Add(Make(DivinityVertexUsage.TexCoord, DivinityVertexAttributeFormat.Real32, 2, (byte)i));
-                    }
-                }
-                else
-                {
-                    throw new InvalidOperationException($"UV format not supported in LSM: {format.TextureCoordinateType}");
-                }
-            }
-
-            return formats;
-        }
-    }
-
-    public class DivinityMeshProperties
-    {
-        [Serialization(ArraySize = 4)]
-        public UInt32[] Flags;
-        [Serialization(ArraySize = 1)]
-        public Int32[] Lod;
-        public List<DivinityFormatDesc> FormatDescs;
-        [Serialization(Type = MemberType.VariantReference)]
-        public object ExtendedData;
-
-        public DivinityModelFlag MeshFlags
-        {
-            get { return (DivinityModelFlag)Flags[0]; }
-            set { Flags[0] = (UInt32)value; }
-        }
-    }
-
-    public class DivinityMeshExtendedData
-    {
-        const Int32 CurrentLSMVersion = 1;
-
-        public string UserDefinedProperties;
-        public DivinityMeshProperties UserMeshProperties;
-        public Int32 LSMVersion;
-
-        public static DivinityMeshExtendedData Make()
-        {
-            return new DivinityMeshExtendedData
-            {
-                UserDefinedProperties = "",
-                UserMeshProperties = new DivinityMeshProperties
-                {
-                    Flags = new UInt32[] { 0, 0, 0, 0 },
-                    Lod = new Int32[] { -1 },
-                    FormatDescs = null,
-                    ExtendedData = null
-                },
-                LSMVersion = CurrentLSMVersion
-            };
-        }
-    }
-
-    public static class DivinityHelpers
-    {
-        // The GR2 loader checks for this exact string, including spaces.
-        public const string UserDefinedProperties_Rigid = "Rigid = true";
-        // The GR2 loader checks for this exact string.
-        public const string UserDefinedProperties_Cloth = "Cloth=true";
-        public const string UserDefinedProperties_MeshProxy = "MeshProxy=true";
-
-        public static string ModelTypeToUserDefinedProperties(DivinityModelType modelType)
-        {
-            switch (modelType)
-            {
-                case DivinityModelType.Rigid: return UserDefinedProperties_Rigid;
-                case DivinityModelType.Cloth: return UserDefinedProperties_Cloth;
-                case DivinityModelType.MeshProxy: return UserDefinedProperties_MeshProxy;
-                case DivinityModelType.Normal: 
-                default: return "";
-            }
-        }
-
-        public static DivinityModelType UserDefinedPropertiesToModelType(string userDefinedProperties)
-        {
-            // The D:OS 2 editor uses the ExtendedData attribute to determine whether a model can be 
-            // bound to a character.
-            // The "Rigid = true" user defined property is checked for rigid bodies (e.g. weapons), the "Cloth=true"
-            // user defined property is checked for clothes.
-            if (userDefinedProperties.Contains("Rigid"))
-            {
-                return DivinityModelType.Rigid;
-            }
-
-            if (userDefinedProperties.Contains("Cloth"))
-            {
-                return DivinityModelType.Cloth;
-            }
-
-            if (userDefinedProperties.Contains("MeshProxy"))
-            {
-                return DivinityModelType.MeshProxy;
-            }
-
-            return DivinityModelType.Normal;
-        }
-
-        public static DivinityModelType UserMeshFlagsToModelType(DivinityModelFlag flags)
-        {
-            if ((flags & DivinityModelFlag.Rigid) == DivinityModelFlag.Rigid)
-            {
-                return DivinityModelType.Rigid;
-            }
-
-            if ((flags & DivinityModelFlag.MeshProxy) == DivinityModelFlag.MeshProxy)
-            {
-                return DivinityModelType.MeshProxy;
-            }
-
-            if ((flags & DivinityModelFlag.Cloth) == DivinityModelFlag.Cloth)
-            {
-                return DivinityModelType.Cloth;
-            }
-
-            return DivinityModelType.Normal;
-        }
-
-        public static DivinityModelType DetermineModelType(Mesh mesh)
-        {
-            if (mesh.ModelType != DivinityModelType.Undefined)
-            {
-                return mesh.ModelType;
-            }
-
-            if (mesh.ExtendedData != null
-                && mesh.ExtendedData.LSMVersion >= 1
-                && mesh.ExtendedData.UserMeshProperties != null)
-            {
-                return UserMeshFlagsToModelType(mesh.ExtendedData.UserMeshProperties.MeshFlags);
-            }
-            else if (mesh.ExtendedData != null
-                && mesh.ExtendedData.UserDefinedProperties != null)
-            {
-                return UserDefinedPropertiesToModelType(mesh.ExtendedData.UserDefinedProperties);
-            }
-            // Only mark model as cloth if it has colored vertices
-            else if (mesh.VertexFormat.ColorMaps > 0)
-            {
-                return DivinityModelType.Cloth;
-            }
-            else if (!mesh.VertexFormat.HasBoneWeights)
-            {
-                return DivinityModelType.Rigid;
-            }
-
-            return DivinityModelType.Normal;
-        }
-
-        public static DivinityModelType DetermineModelType(Root root)
-        {
-            var modelType = DivinityModelType.Undefined;
-
-            if (root.Meshes != null)
-            {
-                foreach (var mesh in root.Meshes)
-                {
-                    var meshType = DetermineModelType(mesh);
-                    if (modelType == DivinityModelType.Undefined
-                        || (modelType == DivinityModelType.Normal && 
-                            (meshType == DivinityModelType.Cloth || meshType == DivinityModelType.MeshProxy)))
-                    {
-                        modelType = meshType;
-                    }
-                }
-            }
-
-            return modelType;
-        }
-
-        public static DivinityMeshExtendedData MakeMeshExtendedData(Mesh mesh, DivinityModelInfoFormat format,
-            DivinityModelType meshModelType)
-        {
-            var extendedData = DivinityMeshExtendedData.Make();
-
-            if (mesh.ModelType != DivinityModelType.Undefined)
-            {
-                meshModelType = mesh.ModelType;
-            }
-
-            if (meshModelType == DivinityModelType.Cloth
-                && mesh.VertexFormat.ColorMaps == 0)
-            {
-                meshModelType = DivinityModelType.Normal;
-            }
-
-            if (meshModelType == DivinityModelType.Undefined)
-            {
-                meshModelType = DivinityHelpers.DetermineModelType(mesh);
-            }
-
-            extendedData.UserDefinedProperties =
-               DivinityHelpers.ModelTypeToUserDefinedProperties(meshModelType);
-
-            if (format == DivinityModelInfoFormat.UserDefinedProperties)
-            {
-                extendedData.LSMVersion = 0;
-                extendedData.UserMeshProperties = null;
-            }
-            else
-            {
-                DivinityModelFlag flags = 0;
-
-                if (mesh.VertexFormat.HasBoneWeights)
-                {
-                    flags |= DivinityModelFlag.Skinned;
-                }
-
-                if (mesh.VertexFormat.ColorMaps > 0)
-                {
-                    flags |= DivinityModelFlag.HasColor;
-                }
-                
-                switch (meshModelType)
-                {
-                    case DivinityModelType.Normal:
-                        // No special flag should be set here
-                        break;
-
-                    case DivinityModelType.Cloth:
-                        flags |= DivinityModelFlag.Cloth;
-                        break;
-
-                    case DivinityModelType.Rigid:
-                        flags |= DivinityModelFlag.Rigid;
-                        break;
-
-                    case DivinityModelType.MeshProxy:
-                        flags |= DivinityModelFlag.MeshProxy;
-                        break;
-
-                    default:
-                        throw new NotImplementedException();
-                }
-
-                extendedData.UserMeshProperties.MeshFlags = flags;
-
-                if (format == DivinityModelInfoFormat.LSMv1)
-                {
-                    extendedData.LSMVersion = 1;
-                    extendedData.UserMeshProperties.FormatDescs = DivinityFormatDesc.FromVertexFormat(mesh.VertexFormat);
-                }
-                else
-                {
-                    extendedData.LSMVersion = 0;
-                    extendedData.UserMeshProperties.FormatDescs = new List<DivinityFormatDesc>();
-                }
-            }
-
-            return extendedData;
-        }
-    }
-}
->>>>>>> 2ceceaa3
+﻿using LSLib.Granny.GR2;
+using System;
+using System.Collections.Generic;
+
+namespace LSLib.Granny.Model
+{
+    public enum DivinityModelType
+    {
+        Undefined,
+        Normal,
+        Rigid,
+        Cloth,
+        MeshProxy
+    };
+
+    [Flags]
+    public enum DivinityModelFlag
+    {
+        MeshProxy = 0x01,
+        Cloth = 0x02,
+        HasProxyGeometry = 0x04,
+        HasColor = 0x08,
+        Skinned = 0x10,
+        Rigid = 0x20
+    };
+
+    public enum DivinityVertexUsage
+    {
+        None = 0,
+        Position = 1,
+        TexCoord = 2,
+        QTangent = 3,
+        Normal = 3, // The same value is reused for QTangents
+        Tangent = 4,
+        Binormal = 5,
+        BoneWeights = 6,
+        BoneIndices = 7,
+        Color = 8
+    };
+
+    public enum DivinityVertexAttributeFormat
+    {
+        Real32 = 0,
+        UInt32 = 1,
+        Int32 = 2,
+        Real16 = 3,
+        NormalUInt16 = 4,
+        UInt16 = 5,
+        BinormalInt16 = 6,
+        Int16 = 7,
+        NormalUInt8 = 8,
+        UInt8 = 9,
+        BinormalInt8 = 10,
+        Int8 = 11
+    };
+
+    public class DivinityFormatDesc
+    {
+        [Serialization(ArraySize = 1)]
+        public SByte[] Stream;
+        [Serialization(ArraySize = 1)]
+        public Byte[] Usage;
+        [Serialization(ArraySize = 1)]
+        public Byte[] UsageIndex;
+        [Serialization(ArraySize = 1)]
+        public Byte[] RefType;
+        [Serialization(ArraySize = 1)]
+        public Byte[] Format;
+        [Serialization(ArraySize = 1)]
+        public Byte[] Size;
+
+        private static DivinityFormatDesc Make(DivinityVertexUsage usage, DivinityVertexAttributeFormat format, Byte size, Byte usageIndex = 0)
+        {
+            return new DivinityFormatDesc
+            {
+                Stream = new SByte[] { 0 },
+                Usage = new Byte[] { (byte)usage },
+                UsageIndex = new Byte[] { usageIndex },
+                RefType = new Byte[] { 0 },
+                Format = new Byte[] { (byte)format },
+                Size = new Byte[] { size }
+            };
+        }
+
+        public static List<DivinityFormatDesc> FromVertexFormat(VertexDescriptor format)
+        {
+            var formats = new List<DivinityFormatDesc>();
+            if (format.HasPosition)
+            {
+                formats.Add(Make(DivinityVertexUsage.Position, DivinityVertexAttributeFormat.Real32, 3));
+            }
+
+            if (format.HasBoneWeights)
+            {
+                formats.Add(Make(DivinityVertexUsage.BoneWeights, DivinityVertexAttributeFormat.NormalUInt8, (byte)format.NumBoneInfluences));
+                formats.Add(Make(DivinityVertexUsage.BoneIndices, DivinityVertexAttributeFormat.UInt8, (byte)format.NumBoneInfluences));
+            }
+
+            if (format.NormalType != NormalType.None)
+            {
+                if (format.NormalType == NormalType.QTangent)
+                {
+                    formats.Add(Make(DivinityVertexUsage.QTangent, DivinityVertexAttributeFormat.BinormalInt16, 4));
+                }
+                else if (format.NormalType == NormalType.Float3)
+                {
+                    formats.Add(Make(DivinityVertexUsage.Normal, DivinityVertexAttributeFormat.Real32, 3));
+                    if (format.TangentType == NormalType.Float3)
+                    {
+                        formats.Add(Make(DivinityVertexUsage.Tangent, DivinityVertexAttributeFormat.Real32, 3));
+                    }
+                    if (format.BinormalType == NormalType.Float3)
+                    {
+                        formats.Add(Make(DivinityVertexUsage.Binormal, DivinityVertexAttributeFormat.Real32, 3));
+                    }
+                }
+                else
+                {
+                    throw new InvalidOperationException($"Normal format not supported in LSM: {format.NormalType}");
+                }
+            }
+
+            if (format.ColorMapType != ColorMapType.None)
+            {
+                if (format.ColorMapType == ColorMapType.Byte4)
+                {
+                    for (int i = 0; i < format.ColorMaps; i++)
+                    {
+                        formats.Add(Make(DivinityVertexUsage.Color, DivinityVertexAttributeFormat.NormalUInt8, 4, (byte)i));
+                    }
+                }
+                else if (format.ColorMapType == ColorMapType.Float4)
+                {
+                    for (int i = 0; i < format.ColorMaps; i++)
+                    {
+                        formats.Add(Make(DivinityVertexUsage.Color, DivinityVertexAttributeFormat.Real32, 4, (byte)i));
+                    }
+                }
+                else
+                {
+                    throw new InvalidOperationException($"Color format not supported in LSM: {format.ColorMapType}");
+                }
+            }
+
+            if (format.TextureCoordinateType != TextureCoordinateType.None)
+            {
+                if (format.TextureCoordinateType == TextureCoordinateType.Half2)
+                {
+                    for (int i = 0; i < format.TextureCoordinates; i++)
+                    {
+                        formats.Add(Make(DivinityVertexUsage.TexCoord, DivinityVertexAttributeFormat.Real16, 2, (byte)i));
+                    }
+                }
+                else if (format.TextureCoordinateType == TextureCoordinateType.Float2)
+                {
+                    for (int i = 0; i < format.TextureCoordinates; i++)
+                    {
+                        formats.Add(Make(DivinityVertexUsage.TexCoord, DivinityVertexAttributeFormat.Real32, 2, (byte)i));
+                    }
+                }
+                else
+                {
+                    throw new InvalidOperationException($"UV format not supported in LSM: {format.TextureCoordinateType}");
+                }
+            }
+
+            return formats;
+        }
+    }
+
+    public class DivinityMeshProperties
+    {
+        [Serialization(ArraySize = 4)]
+        public UInt32[] Flags;
+        [Serialization(ArraySize = 1)]
+        public Int32[] Lod;
+        public List<DivinityFormatDesc> FormatDescs;
+        [Serialization(Type = MemberType.VariantReference)]
+        public object ExtendedData;
+
+        public DivinityModelFlag MeshFlags
+        {
+            get { return (DivinityModelFlag)Flags[0]; }
+            set { Flags[0] = (UInt32)value; }
+        }
+    }
+
+    public class DivinityMeshExtendedData
+    {
+        const Int32 CurrentLSMVersion = 1;
+
+        public string UserDefinedProperties;
+        public DivinityMeshProperties UserMeshProperties;
+        public Int32 LSMVersion;
+
+        public static DivinityMeshExtendedData Make()
+        {
+            return new DivinityMeshExtendedData
+            {
+                UserDefinedProperties = "",
+                UserMeshProperties = new DivinityMeshProperties
+                {
+                    Flags = new UInt32[] { 0, 0, 0, 0 },
+                    Lod = new Int32[] { -1 },
+                    FormatDescs = null,
+                    ExtendedData = null
+                },
+                LSMVersion = CurrentLSMVersion
+            };
+        }
+    }
+
+    public static class DivinityHelpers
+    {
+        // The GR2 loader checks for this exact string, including spaces.
+        public const string UserDefinedProperties_Rigid = "Rigid = true";
+        // The GR2 loader checks for this exact string.
+        public const string UserDefinedProperties_Cloth = "Cloth=true";
+        public const string UserDefinedProperties_MeshProxy = "MeshProxy=true";
+
+        public static string ModelTypeToUserDefinedProperties(DivinityModelType modelType)
+        {
+            switch (modelType)
+            {
+                case DivinityModelType.Rigid: return UserDefinedProperties_Rigid;
+                case DivinityModelType.Cloth: return UserDefinedProperties_Cloth;
+                case DivinityModelType.MeshProxy: return UserDefinedProperties_MeshProxy;
+                case DivinityModelType.Normal: 
+                default: return "";
+            }
+        }
+
+        public static DivinityModelType UserDefinedPropertiesToModelType(string userDefinedProperties)
+        {
+            // The D:OS 2 editor uses the ExtendedData attribute to determine whether a model can be 
+            // bound to a character.
+            // The "Rigid = true" user defined property is checked for rigid bodies (e.g. weapons), the "Cloth=true"
+            // user defined property is checked for clothes.
+            if (userDefinedProperties.Contains("Rigid"))
+            {
+                return DivinityModelType.Rigid;
+            }
+
+            if (userDefinedProperties.Contains("Cloth"))
+            {
+                return DivinityModelType.Cloth;
+            }
+
+            if (userDefinedProperties.Contains("MeshProxy"))
+            {
+                return DivinityModelType.MeshProxy;
+            }
+
+            return DivinityModelType.Normal;
+        }
+
+        public static DivinityModelType UserMeshFlagsToModelType(DivinityModelFlag flags)
+        {
+            if ((flags & DivinityModelFlag.Rigid) == DivinityModelFlag.Rigid)
+            {
+                return DivinityModelType.Rigid;
+            }
+
+            if ((flags & DivinityModelFlag.MeshProxy) == DivinityModelFlag.MeshProxy)
+            {
+                return DivinityModelType.MeshProxy;
+            }
+
+            if ((flags & DivinityModelFlag.Cloth) == DivinityModelFlag.Cloth)
+            {
+                return DivinityModelType.Cloth;
+            }
+
+            return DivinityModelType.Normal;
+        }
+
+        public static DivinityModelType DetermineModelType(Mesh mesh)
+        {
+            if (mesh.ModelType != DivinityModelType.Undefined)
+            {
+                return mesh.ModelType;
+            }
+
+            if (mesh.ExtendedData != null
+                && mesh.ExtendedData.LSMVersion >= 1
+                && mesh.ExtendedData.UserMeshProperties != null)
+            {
+                return UserMeshFlagsToModelType(mesh.ExtendedData.UserMeshProperties.MeshFlags);
+            }
+            else if (mesh.ExtendedData != null
+                && mesh.ExtendedData.UserDefinedProperties != null)
+            {
+                return UserDefinedPropertiesToModelType(mesh.ExtendedData.UserDefinedProperties);
+            }
+            // Only mark model as cloth if it has colored vertices
+            else if (mesh.VertexFormat.ColorMaps > 0)
+            {
+                return DivinityModelType.Cloth;
+            }
+            else if (!mesh.VertexFormat.HasBoneWeights)
+            {
+                return DivinityModelType.Rigid;
+            }
+
+            return DivinityModelType.Normal;
+        }
+
+        public static DivinityModelType DetermineModelType(Root root)
+        {
+            var modelType = DivinityModelType.Undefined;
+
+            if (root.Meshes != null)
+            {
+                foreach (var mesh in root.Meshes)
+                {
+                    var meshType = DetermineModelType(mesh);
+                    if (modelType == DivinityModelType.Undefined
+                        || (modelType == DivinityModelType.Normal && 
+                            (meshType == DivinityModelType.Cloth || meshType == DivinityModelType.MeshProxy)))
+                    {
+                        modelType = meshType;
+                    }
+                }
+            }
+
+            return modelType;
+        }
+
+        public static DivinityMeshExtendedData MakeMeshExtendedData(Mesh mesh, DivinityModelInfoFormat format,
+            DivinityModelType meshModelType)
+        {
+            var extendedData = DivinityMeshExtendedData.Make();
+
+            if (mesh.ModelType != DivinityModelType.Undefined)
+            {
+                meshModelType = mesh.ModelType;
+            }
+
+            if (meshModelType == DivinityModelType.Cloth
+                && mesh.VertexFormat.ColorMaps == 0)
+            {
+                meshModelType = DivinityModelType.Normal;
+            }
+
+            if (meshModelType == DivinityModelType.Undefined)
+            {
+                meshModelType = DivinityHelpers.DetermineModelType(mesh);
+            }
+
+            extendedData.UserDefinedProperties =
+               DivinityHelpers.ModelTypeToUserDefinedProperties(meshModelType);
+
+            if (format == DivinityModelInfoFormat.UserDefinedProperties)
+            {
+                extendedData.LSMVersion = 0;
+                extendedData.UserMeshProperties = null;
+            }
+            else
+            {
+                DivinityModelFlag flags = 0;
+
+                if (mesh.VertexFormat.HasBoneWeights)
+                {
+                    flags |= DivinityModelFlag.Skinned;
+                }
+
+                if (mesh.VertexFormat.ColorMaps > 0)
+                {
+                    flags |= DivinityModelFlag.HasColor;
+                }
+                
+                switch (meshModelType)
+                {
+                    case DivinityModelType.Normal:
+                        // No special flag should be set here
+                        break;
+
+                    case DivinityModelType.Cloth:
+                        flags |= DivinityModelFlag.Cloth;
+                        break;
+
+                    case DivinityModelType.Rigid:
+                        flags |= DivinityModelFlag.Rigid;
+                        break;
+
+                    case DivinityModelType.MeshProxy:
+                        flags |= DivinityModelFlag.MeshProxy;
+                        break;
+
+                    default:
+                        throw new NotImplementedException();
+                }
+
+                extendedData.UserMeshProperties.MeshFlags = flags;
+
+                if (format == DivinityModelInfoFormat.LSMv1)
+                {
+                    extendedData.LSMVersion = 1;
+                    extendedData.UserMeshProperties.FormatDescs = DivinityFormatDesc.FromVertexFormat(mesh.VertexFormat);
+                }
+                else
+                {
+                    extendedData.LSMVersion = 0;
+                    extendedData.UserMeshProperties.FormatDescs = new List<DivinityFormatDesc>();
+                }
+            }
+
+            return extendedData;
+        }
+    }
+}