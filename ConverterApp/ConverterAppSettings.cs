--- conflicted
+++ resolved
@@ -1,371 +1,355 @@
-﻿using LSLib.Granny.Model;
-using LSLib.LS.Enums;
-using System;
-using System.Collections.Generic;
-using System.ComponentModel;
-using System.Globalization;
-using System.Linq;
-using System.Runtime.CompilerServices;
-using System.Text;
-using System.Threading.Tasks;
-
-namespace ConverterApp
-{
-    public interface ISettingsDataSource
-    {
-        ConverterAppSettings Settings { get; set; }
-<<<<<<< HEAD
-=======
-        void SaveSettings();
->>>>>>> 2ceceaa3
-    }
-
-    public class SettingsBase : INotifyPropertyChanged
-    {
-        public event PropertyChangedEventHandler PropertyChanged;
-
-        protected virtual void OnPropertyChanged([CallerMemberName] string propertyName = null)
-        {
-            var handler = PropertyChanged;
-            if (handler != null) handler(this, new PropertyChangedEventArgs(propertyName));
-        }
-    }
-
-    public class ConverterAppSettings : SettingsBase
-    {
-        private GR2PaneSettings gr2;
-
-        public GR2PaneSettings GR2
-        {
-            get { return gr2; }
-            set { gr2 = value; OnPropertyChanged(); }
-        }
-
-        private PackagePaneSettings pakSettings;
-
-        public PackagePaneSettings PAK
-        {
-            get { return pakSettings; }
-            set { pakSettings = value; OnPropertyChanged(); }
-        }
-
-        private ResourcePaneSettings resourceSettings;
-
-        public ResourcePaneSettings Resources
-        {
-            get { return resourceSettings; }
-            set { resourceSettings = value; OnPropertyChanged(); }
-        }
-
-        private OsirisPaneSettings storySettings;
-
-        public OsirisPaneSettings Story
-        {
-            get { return storySettings; }
-            set { storySettings = value; OnPropertyChanged(); }
-        }
-
-<<<<<<< HEAD
-        private int selectedGame = (int)Game.DivinityOriginalSin2DE;
-
-        public int SelectedGame
-        {
-            get { return selectedGame; }
-            set { selectedGame = value; OnPropertyChanged(); }
-=======
-        private Game selectedGame = Game.DivinityOriginalSin2DE;
-
-        public int SelectedGame
-        {
-            get { return (int)selectedGame; }
-            set { selectedGame = (Game)value; OnPropertyChanged(); }
->>>>>>> 2ceceaa3
-        }
-
-        private string version = "";
-
-        public string Version
-        {
-            get { return version; }
-            set { version = value; OnPropertyChanged(); }
-        }
-
-<<<<<<< HEAD
-        public void UpdateVersion(string newVersion)
-        {
-            version = newVersion;
-        }
-
-        public void SetPropertyChangedEvent(PropertyChangedEventHandler eventHandler)
-        {
-            this.PropertyChanged += eventHandler;
-            GR2.PropertyChanged += eventHandler;
-            PAK.PropertyChanged += eventHandler;
-            Resources.PropertyChanged += eventHandler;
-            Story.PropertyChanged += eventHandler;
-        }
-
-=======
->>>>>>> 2ceceaa3
-        public ConverterAppSettings()
-        {
-            GR2 = new GR2PaneSettings();
-            PAK = new PackagePaneSettings();
-            Resources = new ResourcePaneSettings();
-            Story = new OsirisPaneSettings();
-        }
-    }
-
-    public class GR2PaneSettings : SettingsBase
-    {
-        private string inputPath = "";
-
-        public string InputPath
-        {
-            get { return inputPath; }
-            set { inputPath = value; OnPropertyChanged(); }
-        }
-
-        private string outputPath = "";
-
-        public string OutputPath
-        {
-            get { return outputPath; }
-            set { outputPath = value; OnPropertyChanged(); }
-        }
-
-        private string batchInputPath = "";
-
-        public string BatchInputPath
-        {
-            get { return batchInputPath; }
-            set { batchInputPath = value; OnPropertyChanged(); }
-        }
-
-        private string batchOutputPath = "";
-
-        public string BatchOutputPath
-        {
-            get { return batchOutputPath; }
-            set { batchOutputPath = value; OnPropertyChanged(); }
-        }
-
-        private int batchInputFormat = (int)ExportFormat.GR2;
-
-        public int BatchInputFormat
-        {
-            get { return batchInputFormat; }
-            set { batchInputFormat = value; OnPropertyChanged(); }
-        }
-
-        private int batchOutputFormat = (int)ExportFormat.DAE;
-
-        public int BatchOutputFormat
-        {
-            get { return batchOutputFormat; }
-            set { batchOutputFormat = value; OnPropertyChanged(); }
-        }
-
-        private string conformPath;
-
-        public string ConformPath
-        {
-            get { return conformPath; }
-            set { conformPath = value; OnPropertyChanged(); }
-        }
-
-    }
-
-    public class PackagePaneSettings : SettingsBase
-    {
-        private string extractInputPath = "";
-
-        public string ExtractInputPath
-        {
-            get { return extractInputPath; }
-            set { extractInputPath = value; OnPropertyChanged(); }
-        }
-
-        private string extractOutputPath = "";
-
-        public string ExtractOutputPath
-        {
-            get { return extractOutputPath; }
-            set { extractOutputPath = value; OnPropertyChanged(); }
-        }
-
-        private string createInputPath = "";
-
-        public string CreateInputPath
-        {
-            get { return createInputPath; }
-            set { createInputPath = value; OnPropertyChanged(); }
-        }
-
-        private string createOutputPath = "";
-
-        public string CreateOutputPath
-        {
-            get { return createOutputPath; }
-            set { createOutputPath = value; OnPropertyChanged(); }
-        }
-
-        private int createPackageVersion = 0;
-
-        public int CreatePackageVersion
-        {
-            get { return createPackageVersion; }
-            set { createPackageVersion = value; OnPropertyChanged(); }
-        }
-
-        private int createPackageCompression = 3;
-
-        public int CreatePackageCompression
-        {
-            get { return createPackageCompression; }
-            set { createPackageCompression = value; OnPropertyChanged(); }
-        }
-
-        //public string BatchInputPath { get; set; } = "";
-        //public string BatchOutputPath { get; set; } = "";
-    }
-
-    public class ResourcePaneSettings : SettingsBase
-    {
-        private string inputPath = "";
-
-        public string InputPath
-        {
-            get { return inputPath; }
-            set { inputPath = value; OnPropertyChanged(); }
-        }
-
-        private string outputPath = "";
-
-        public string OutputPath
-        {
-            get { return outputPath; }
-            set { outputPath = value; OnPropertyChanged(); }
-        }
-
-        private string batchInputPath = "";
-
-        public string BatchInputPath
-        {
-            get { return batchInputPath; }
-            set { batchInputPath = value; OnPropertyChanged(); }
-        }
-
-        private string batchOutputPath = "";
-
-        public string BatchOutputPath
-        {
-            get { return batchOutputPath; }
-            set { batchOutputPath = value; OnPropertyChanged(); }
-        }
-
-        private int batchInputFormat;
-
-        public int BatchInputFormat
-        {
-            get { return batchInputFormat; }
-            set { batchInputFormat = value; OnPropertyChanged(); }
-        }
-
-        private int batchOutputFormat;
-
-        public int BatchOutputFormat
-        {
-            get { return batchOutputFormat; }
-            set { batchOutputFormat = value; OnPropertyChanged(); }
-        }
-    }
-
-    public class OsirisPaneSettings : SettingsBase
-    {
-        private string inputPath = "";
-
-        public string InputPath
-        {
-            get { return inputPath; }
-            set { inputPath = value; OnPropertyChanged(); }
-        }
-
-        private string outputPath = "";
-
-        public string OutputPath
-        {
-            get { return outputPath; }
-            set { outputPath = value; OnPropertyChanged(); }
-        }
-    }
-
-    sealed class PackageVersionConverter : TypeConverter
-    {
-        public override bool CanConvertTo(ITypeDescriptorContext context, Type destinationType)
-        {
-            return true;
-        }
-
-        public override object ConvertTo(ITypeDescriptorContext context, System.Globalization.CultureInfo culture, object value, Type destinationType)
-        {
-            if(value is PackageVersion version)
-            {
-                switch (version)
-                {
-                    case PackageVersion.V10:
-                        {
-                            return 2;
-                        }
-                    case PackageVersion.V9:
-                        {
-                            return 3;
-                        }
-                    case PackageVersion.V7:
-                        {
-                            return 4;
-                        }
-                    case PackageVersion.V13:
-                    default:
-                        {
-                            return 0;
-                        }
-                }
-            }
-            return 0;
-        }
-    }
-
-    sealed class CompressionConverter : TypeConverter
-    {
-        public override bool CanConvertTo(ITypeDescriptorContext context, Type destinationType)
-        {
-            return true;
-        }
-
-        public override object ConvertTo(ITypeDescriptorContext context, System.Globalization.CultureInfo culture, object value, Type destinationType)
-        {
-            if (value is CompressionMethod compression)
-            {
-                switch (compression)
-                {
-                    case CompressionMethod.Zlib:
-                        {
-                            return 1;
-                        }
-                    case CompressionMethod.None:
-                        {
-                            return 0;
-                        }
-                    case CompressionMethod.LZ4:
-                    default:
-                        {
-                            return 3;
-                        }
-                }
-            }
-            return 0;
-        }
-    }
-
-}
+﻿using LSLib.Granny.Model;
+using LSLib.LS.Enums;
+using System;
+using System.Collections.Generic;
+using System.ComponentModel;
+using System.Globalization;
+using System.Linq;
+using System.Runtime.CompilerServices;
+using System.Text;
+using System.Threading.Tasks;
+
+namespace ConverterApp
+{
+    public interface ISettingsDataSource
+    {
+        ConverterAppSettings Settings { get; set; }
+    }
+
+    public class SettingsBase : INotifyPropertyChanged
+    {
+        public event PropertyChangedEventHandler PropertyChanged;
+
+        protected virtual void OnPropertyChanged([CallerMemberName] string propertyName = null)
+        {
+            var handler = PropertyChanged;
+            if (handler != null) handler(this, new PropertyChangedEventArgs(propertyName));
+        }
+    }
+
+    public class ConverterAppSettings : SettingsBase
+    {
+        private GR2PaneSettings gr2;
+
+        public GR2PaneSettings GR2
+        {
+            get { return gr2; }
+            set { gr2 = value; OnPropertyChanged(); }
+        }
+
+        private PackagePaneSettings pakSettings;
+
+        public PackagePaneSettings PAK
+        {
+            get { return pakSettings; }
+            set { pakSettings = value; OnPropertyChanged(); }
+        }
+
+        private ResourcePaneSettings resourceSettings;
+
+        public ResourcePaneSettings Resources
+        {
+            get { return resourceSettings; }
+            set { resourceSettings = value; OnPropertyChanged(); }
+        }
+
+        private OsirisPaneSettings storySettings;
+
+        public OsirisPaneSettings Story
+        {
+            get { return storySettings; }
+            set { storySettings = value; OnPropertyChanged(); }
+        }
+
+        private Game selectedGame = Game.DivinityOriginalSin2DE;
+
+        public int SelectedGame
+        {
+            get { return (int)selectedGame; }
+            set { selectedGame = (Game)value; OnPropertyChanged(); }
+        }
+
+        private string version = "";
+
+        public string Version
+        {
+            get { return version; }
+            set { version = value; OnPropertyChanged(); }
+        }
+
+        public void UpdateVersion(string newVersion)
+        {
+            version = newVersion;
+        }
+
+        public void SetPropertyChangedEvent(PropertyChangedEventHandler eventHandler)
+        {
+            this.PropertyChanged += eventHandler;
+            GR2.PropertyChanged += eventHandler;
+            PAK.PropertyChanged += eventHandler;
+            Resources.PropertyChanged += eventHandler;
+            Story.PropertyChanged += eventHandler;
+        }
+
+        public ConverterAppSettings()
+        {
+            GR2 = new GR2PaneSettings();
+            PAK = new PackagePaneSettings();
+            Resources = new ResourcePaneSettings();
+            Story = new OsirisPaneSettings();
+        }
+    }
+
+    public class GR2PaneSettings : SettingsBase
+    {
+        private string inputPath = "";
+
+        public string InputPath
+        {
+            get { return inputPath; }
+            set { inputPath = value; OnPropertyChanged(); }
+        }
+
+        private string outputPath = "";
+
+        public string OutputPath
+        {
+            get { return outputPath; }
+            set { outputPath = value; OnPropertyChanged(); }
+        }
+
+        private string batchInputPath = "";
+
+        public string BatchInputPath
+        {
+            get { return batchInputPath; }
+            set { batchInputPath = value; OnPropertyChanged(); }
+        }
+
+        private string batchOutputPath = "";
+
+        public string BatchOutputPath
+        {
+            get { return batchOutputPath; }
+            set { batchOutputPath = value; OnPropertyChanged(); }
+        }
+
+        private int batchInputFormat = (int)ExportFormat.GR2;
+
+        public int BatchInputFormat
+        {
+            get { return batchInputFormat; }
+            set { batchInputFormat = value; OnPropertyChanged(); }
+        }
+
+        private int batchOutputFormat = (int)ExportFormat.DAE;
+
+        public int BatchOutputFormat
+        {
+            get { return batchOutputFormat; }
+            set { batchOutputFormat = value; OnPropertyChanged(); }
+        }
+
+        private string conformPath;
+
+        public string ConformPath
+        {
+            get { return conformPath; }
+            set { conformPath = value; OnPropertyChanged(); }
+        }
+
+    }
+
+    public class PackagePaneSettings : SettingsBase
+    {
+        private string extractInputPath = "";
+
+        public string ExtractInputPath
+        {
+            get { return extractInputPath; }
+            set { extractInputPath = value; OnPropertyChanged(); }
+        }
+
+        private string extractOutputPath = "";
+
+        public string ExtractOutputPath
+        {
+            get { return extractOutputPath; }
+            set { extractOutputPath = value; OnPropertyChanged(); }
+        }
+
+        private string createInputPath = "";
+
+        public string CreateInputPath
+        {
+            get { return createInputPath; }
+            set { createInputPath = value; OnPropertyChanged(); }
+        }
+
+        private string createOutputPath = "";
+
+        public string CreateOutputPath
+        {
+            get { return createOutputPath; }
+            set { createOutputPath = value; OnPropertyChanged(); }
+        }
+
+        private int createPackageVersion = 0;
+
+        public int CreatePackageVersion
+        {
+            get { return createPackageVersion; }
+            set { createPackageVersion = value; OnPropertyChanged(); }
+        }
+
+        private int createPackageCompression = 3;
+
+        public int CreatePackageCompression
+        {
+            get { return createPackageCompression; }
+            set { createPackageCompression = value; OnPropertyChanged(); }
+        }
+
+        //public string BatchInputPath { get; set; } = "";
+        //public string BatchOutputPath { get; set; } = "";
+    }
+
+    public class ResourcePaneSettings : SettingsBase
+    {
+        private string inputPath = "";
+
+        public string InputPath
+        {
+            get { return inputPath; }
+            set { inputPath = value; OnPropertyChanged(); }
+        }
+
+        private string outputPath = "";
+
+        public string OutputPath
+        {
+            get { return outputPath; }
+            set { outputPath = value; OnPropertyChanged(); }
+        }
+
+        private string batchInputPath = "";
+
+        public string BatchInputPath
+        {
+            get { return batchInputPath; }
+            set { batchInputPath = value; OnPropertyChanged(); }
+        }
+
+        private string batchOutputPath = "";
+
+        public string BatchOutputPath
+        {
+            get { return batchOutputPath; }
+            set { batchOutputPath = value; OnPropertyChanged(); }
+        }
+
+        private int batchInputFormat;
+
+        public int BatchInputFormat
+        {
+            get { return batchInputFormat; }
+            set { batchInputFormat = value; OnPropertyChanged(); }
+        }
+
+        private int batchOutputFormat;
+
+        public int BatchOutputFormat
+        {
+            get { return batchOutputFormat; }
+            set { batchOutputFormat = value; OnPropertyChanged(); }
+        }
+    }
+
+    public class OsirisPaneSettings : SettingsBase
+    {
+        private string inputPath = "";
+
+        public string InputPath
+        {
+            get { return inputPath; }
+            set { inputPath = value; OnPropertyChanged(); }
+        }
+
+        private string outputPath = "";
+
+        public string OutputPath
+        {
+            get { return outputPath; }
+            set { outputPath = value; OnPropertyChanged(); }
+        }
+    }
+
+    sealed class PackageVersionConverter : TypeConverter
+    {
+        public override bool CanConvertTo(ITypeDescriptorContext context, Type destinationType)
+        {
+            return true;
+        }
+
+        public override object ConvertTo(ITypeDescriptorContext context, System.Globalization.CultureInfo culture, object value, Type destinationType)
+        {
+            if(value is PackageVersion version)
+            {
+                switch (version)
+                {
+                    case PackageVersion.V10:
+                        {
+                            return 2;
+                        }
+                    case PackageVersion.V9:
+                        {
+                            return 3;
+                        }
+                    case PackageVersion.V7:
+                        {
+                            return 4;
+                        }
+                    case PackageVersion.V13:
+                    default:
+                        {
+                            return 0;
+                        }
+                }
+            }
+            return 0;
+        }
+    }
+
+    sealed class CompressionConverter : TypeConverter
+    {
+        public override bool CanConvertTo(ITypeDescriptorContext context, Type destinationType)
+        {
+            return true;
+        }
+
+        public override object ConvertTo(ITypeDescriptorContext context, System.Globalization.CultureInfo culture, object value, Type destinationType)
+        {
+            if (value is CompressionMethod compression)
+            {
+                switch (compression)
+                {
+                    case CompressionMethod.Zlib:
+                        {
+                            return 1;
+                        }
+                    case CompressionMethod.None:
+                        {
+                            return 0;
+                        }
+                    case CompressionMethod.LZ4:
+                    default:
+                        {
+                            return 3;
+                        }
+                }
+            }
+            return 0;
+        }
+    }
+
+}