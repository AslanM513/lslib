--- conflicted
+++ resolved
@@ -1,230 +1,127 @@
-﻿using System;
-using Alphaleonis.Win32.Filesystem;
-using System.Windows.Forms;
-using LSLib.LS;
-using LSLib.LS.Enums;
-using Newtonsoft.Json;
-using System.ComponentModel;
-
-namespace ConverterApp
-{
-    public sealed partial class MainForm : Form, ISettingsDataSource
-<<<<<<< HEAD
-    {
-        PackagePane packagePane;
-
-        public ConverterAppSettings Settings { get; set; }
-
-        public MainForm()
-        {
-            InitializeComponent();
-
-            Settings = new ConverterAppSettings();
-
-=======
-    {
-        PackagePane packagePane;
-
-        public ConverterAppSettings Settings { get; set; }
-
-        public MainForm()
-        {
-            InitializeComponent();
-
-            Settings = new ConverterAppSettings();
-
->>>>>>> 2ceceaa3
-            try
-            {
-                if (File.Exists("settings.json"))
-                {
-                    using (System.IO.StreamReader file = File.OpenText("settings.json"))
-                    {
-                        JsonSerializer serializer = new JsonSerializer();
-                        Settings = (ConverterAppSettings)serializer.Deserialize(file, typeof(ConverterAppSettings));
-                    }
-                }
-<<<<<<< HEAD
-            }
-            catch (Exception ex)
-=======
-            }
-            catch (Exception ex)
->>>>>>> 2ceceaa3
-            {
-                MessageBox.Show($"Error reading settings: {ex.ToString()}");
-            }
-
-<<<<<<< HEAD
-            var gr2Pane = new GR2Pane(this)
-            {
-                Anchor = AnchorStyles.Top | AnchorStyles.Bottom | AnchorStyles.Left | AnchorStyles.Right,
-                Size = gr2Tab.ClientSize
-            };
-            gr2Tab.Controls.Add(gr2Pane);
-
-            packagePane = new PackagePane(this)
-            {
-                Anchor = AnchorStyles.Top | AnchorStyles.Bottom | AnchorStyles.Left | AnchorStyles.Right,
-                Size = packageTab.ClientSize
-            };
-            packageTab.Controls.Add(packagePane);
-
-            var resourcePane = new ResourcePane(this)
-            {
-                Anchor = AnchorStyles.Top | AnchorStyles.Bottom | AnchorStyles.Left | AnchorStyles.Right,
-                Size = resourceTab.ClientSize
-            };
-            resourceTab.Controls.Add(resourcePane);
-
-            var osirisPane = new OsirisPane(this)
-            {
-                Anchor = AnchorStyles.Top | AnchorStyles.Bottom | AnchorStyles.Left | AnchorStyles.Right,
-                Size = osirisTab.ClientSize
-            };
-=======
-            var gr2Pane = new GR2Pane(this)
-            {
-                Anchor = AnchorStyles.Top | AnchorStyles.Bottom | AnchorStyles.Left | AnchorStyles.Right,
-                Size = gr2Tab.ClientSize
-            };
-            gr2Tab.Controls.Add(gr2Pane);
-
-            packagePane = new PackagePane(this)
-            {
-                Anchor = AnchorStyles.Top | AnchorStyles.Bottom | AnchorStyles.Left | AnchorStyles.Right,
-                Size = packageTab.ClientSize
-            };
-            packageTab.Controls.Add(packagePane);
-
-            var resourcePane = new ResourcePane(this)
-            {
-                Anchor = AnchorStyles.Top | AnchorStyles.Bottom | AnchorStyles.Left | AnchorStyles.Right,
-                Size = resourceTab.ClientSize
-            };
-            resourceTab.Controls.Add(resourcePane);
-
-            var osirisPane = new OsirisPane(this)
-            {
-                Anchor = AnchorStyles.Top | AnchorStyles.Bottom | AnchorStyles.Left | AnchorStyles.Right,
-                Size = osirisTab.ClientSize
-            };
->>>>>>> 2ceceaa3
-            osirisTab.Controls.Add(osirisPane);
-
-            Text += $" (LSLib v{Common.LibraryVersion()})";
-
-            gr2Game.SelectedIndex = gr2Game.Items.Count - 1;
-            gr2Game.DataBindings.Add("SelectedIndex", Settings, "SelectedGame", true, DataSourceUpdateMode.OnPropertyChanged);
-<<<<<<< HEAD
-
-            Settings.UpdateVersion(Common.LibraryVersion());
-            Settings.SetPropertyChangedEvent(SaveSettings);
-        }
-
-        private void SaveSettings(object sender, PropertyChangedEventArgs e)
-        {
-            try
-            {
-=======
-        }
-
-        public void SaveSettings()
-        {
-            try
-            {
-                Settings.Version = Common.LibraryVersion();
-
->>>>>>> 2ceceaa3
-                File.WriteAllText("settings.json", JsonConvert.SerializeObject(Settings, Formatting.Indented));
-            }
-            catch (Exception ex)
-            {
-                MessageBox.Show($"Error saving settings: {ex.ToString()}");
-            }
-<<<<<<< HEAD
-        }
-
-        public Game GetGame()
-        {
-            switch (gr2Game.SelectedIndex)
-            {
-                case 0:
-                {
-                    return Game.DivinityOriginalSin;
-                }
-                case 1:
-                {
-                    return Game.DivinityOriginalSinEE;
-                }
-                case 2:
-                {
-                    return Game.DivinityOriginalSin2;
-                }
-                case 3:
-                {
-                    return Game.DivinityOriginalSin2DE;
-                }
-                default:
-                {
-                    throw new InvalidOperationException();
-                }
-            }
-        }
-
-        private void gr2Game_SelectedIndexChanged(object sender, EventArgs e)
-        {
-            Game game = GetGame();
-            if (gr2Tab.Controls[0] is GR2Pane pane)
-            {
-=======
-
-        }
-
-        public Game GetGame()
-        {
-            switch (gr2Game.SelectedIndex)
-            {
-                case 0:
-                {
-                    return Game.DivinityOriginalSin;
-                }
-                case 1:
-                {
-                    return Game.DivinityOriginalSinEE;
-                }
-                case 2:
-                {
-                    return Game.DivinityOriginalSin2;
-                }
-                case 3:
-                {
-                    return Game.DivinityOriginalSin2DE;
-                }
-                default:
-                {
-                    throw new InvalidOperationException();
-                }
-            }
-        }
-
-        private void gr2Game_SelectedIndexChanged(object sender, EventArgs e)
-        {
-            Game game = GetGame();
-            if (gr2Tab.Controls[0] is GR2Pane pane)
-            {
->>>>>>> 2ceceaa3
-                pane.use16bitIndex.Checked = game == Game.DivinityOriginalSinEE || game.IsDOS2();
-                pane.flipMeshes.Checked = game.IsDOS2();
-            }
-
-            packagePane.SetGame(game);
-<<<<<<< HEAD
-        }
-    }
-}
-=======
-        }
-    }
-}
->>>>>>> 2ceceaa3
+﻿using System;
+using Alphaleonis.Win32.Filesystem;
+using System.Windows.Forms;
+using LSLib.LS;
+using LSLib.LS.Enums;
+using Newtonsoft.Json;
+using System.ComponentModel;
+
+namespace ConverterApp
+{
+    public sealed partial class MainForm : Form, ISettingsDataSource
+    {
+        PackagePane packagePane;
+
+        public ConverterAppSettings Settings { get; set; }
+
+        public MainForm()
+        {
+            InitializeComponent();
+
+            Settings = new ConverterAppSettings();
+
+            try
+            {
+                if (File.Exists("settings.json"))
+                {
+                    using (System.IO.StreamReader file = File.OpenText("settings.json"))
+                    {
+                        JsonSerializer serializer = new JsonSerializer();
+                        Settings = (ConverterAppSettings)serializer.Deserialize(file, typeof(ConverterAppSettings));
+                    }
+                }
+            }
+            catch (Exception ex)
+            {
+                MessageBox.Show($"Error reading settings: {ex.ToString()}");
+            }
+
+            var gr2Pane = new GR2Pane(this)
+            {
+                Anchor = AnchorStyles.Top | AnchorStyles.Bottom | AnchorStyles.Left | AnchorStyles.Right,
+                Size = gr2Tab.ClientSize
+            };
+            gr2Tab.Controls.Add(gr2Pane);
+
+            packagePane = new PackagePane(this)
+            {
+                Anchor = AnchorStyles.Top | AnchorStyles.Bottom | AnchorStyles.Left | AnchorStyles.Right,
+                Size = packageTab.ClientSize
+            };
+            packageTab.Controls.Add(packagePane);
+
+            var resourcePane = new ResourcePane(this)
+            {
+                Anchor = AnchorStyles.Top | AnchorStyles.Bottom | AnchorStyles.Left | AnchorStyles.Right,
+                Size = resourceTab.ClientSize
+            };
+            resourceTab.Controls.Add(resourcePane);
+
+            var osirisPane = new OsirisPane(this)
+            {
+                Anchor = AnchorStyles.Top | AnchorStyles.Bottom | AnchorStyles.Left | AnchorStyles.Right,
+                Size = osirisTab.ClientSize
+            };
+            osirisTab.Controls.Add(osirisPane);
+
+            Text += $" (LSLib v{Common.LibraryVersion()})";
+
+            gr2Game.SelectedIndex = gr2Game.Items.Count - 1;
+            gr2Game.DataBindings.Add("SelectedIndex", Settings, "SelectedGame", true, DataSourceUpdateMode.OnPropertyChanged);
+
+            Settings.UpdateVersion(Common.LibraryVersion());
+            Settings.SetPropertyChangedEvent(SaveSettings);
+        }
+
+        private void SaveSettings(object sender, PropertyChangedEventArgs e)
+        {
+            try
+            {
+                File.WriteAllText("settings.json", JsonConvert.SerializeObject(Settings, Formatting.Indented));
+            }
+            catch (Exception ex)
+            {
+                MessageBox.Show($"Error saving settings: {ex.ToString()}");
+            }
+        }
+
+        public Game GetGame()
+        {
+            switch (gr2Game.SelectedIndex)
+            {
+                case 0:
+                {
+                    return Game.DivinityOriginalSin;
+                }
+                case 1:
+                {
+                    return Game.DivinityOriginalSinEE;
+                }
+                case 2:
+                {
+                    return Game.DivinityOriginalSin2;
+                }
+                case 3:
+                {
+                    return Game.DivinityOriginalSin2DE;
+                }
+                default:
+                {
+                    throw new InvalidOperationException();
+                }
+            }
+        }
+
+        private void gr2Game_SelectedIndexChanged(object sender, EventArgs e)
+        {
+            Game game = GetGame();
+            if (gr2Tab.Controls[0] is GR2Pane pane)
+            {
+                pane.use16bitIndex.Checked = game == Game.DivinityOriginalSinEE || game.IsDOS2();
+                pane.flipMeshes.Checked = game.IsDOS2();
+            }
+
+            packagePane.SetGame(game);
+        }
+    }
+}