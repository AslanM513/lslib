﻿using System;
using System.Windows.Forms;
using LSLib.LS;
using LSLib.LS.Enums;

namespace ConverterApp
{
<<<<<<< HEAD
    public partial class ResourcePane : UserControl
    {
        private readonly MainForm _form;
        private Resource _resource;

        public ResourcePane(MainForm form)
        {
            InitializeComponent();

            _form = form;

            resourceInputFormatCb.SelectedIndex = 2;
            resourceOutputFormatCb.SelectedIndex = 0;

            resourceInputPath.DataBindings.Add("Text", form, "Settings.Resources.InputPath");
            resourceOutputPath.DataBindings.Add("Text", form, "Settings.Resources.OutputPath");
            resourceInputDir.DataBindings.Add("Text", form, "Settings.Resources.BatchInputPath");
            resourceOutputDir.DataBindings.Add("Text", form, "Settings.Resources.BatchOutputPath");

            resourceInputFormatCb.DataBindings.Add("SelectedIndex", form, "Settings.Resources.BatchInputFormat", true, DataSourceUpdateMode.OnPropertyChanged);
            resourceOutputFormatCb.DataBindings.Add("SelectedIndex", form, "Settings.Resources.BatchOutputFormat", true, DataSourceUpdateMode.OnPropertyChanged);
=======
    public partial class ResourcePane : UserControl
    {
        private readonly MainForm _form;
        private Resource _resource;

        private Action SaveSettings { get; set; }

        public ResourcePane(MainForm form)
        {
            InitializeComponent();

            SaveSettings = form.SaveSettings;

            _form = form;

            resourceInputFormatCb.SelectedIndex = 2;
            resourceOutputFormatCb.SelectedIndex = 0;

            resourceInputPath.DataBindings.Add("Text", form, "Settings.Resources.InputPath");
            resourceOutputPath.DataBindings.Add("Text", form, "Settings.Resources.OutputPath");
            resourceInputDir.DataBindings.Add("Text", form, "Settings.Resources.BatchInputPath");
            resourceOutputDir.DataBindings.Add("Text", form, "Settings.Resources.BatchOutputPath");

            resourceInputFormatCb.DataBindings.Add("SelectedIndex", form, "Settings.Resources.BatchInputFormat", true, DataSourceUpdateMode.OnPropertyChanged);
            resourceOutputFormatCb.DataBindings.Add("SelectedIndex", form, "Settings.Resources.BatchOutputFormat", true, DataSourceUpdateMode.OnPropertyChanged);
>>>>>>> 2ceceaa3
        }

        private void resourceConvertBtn_Click(object sender, EventArgs e)
        {
            try
            {
                _resource = ResourceUtils.LoadResource(resourceInputPath.Text);
                ResourceFormat format = ResourceUtils.ExtensionToResourceFormat(resourceOutputPath.Text);
                FileVersion outputVersion = _form.GetGame().IsDOS2() ? FileVersion.VerExtendedNodes : FileVersion.VerChunkedCompress;
                ResourceUtils.SaveResource(_resource, resourceOutputPath.Text, format, outputVersion);

<<<<<<< HEAD
                MessageBox.Show("Resource saved successfully.");
=======
                MessageBox.Show("Resource saved successfully.");

                SaveSettings?.Invoke();
>>>>>>> 2ceceaa3
            }
            catch (Exception exc)
            {
                MessageBox.Show($"Internal error!{Environment.NewLine}{Environment.NewLine}{exc}", "Conversion Failed", MessageBoxButtons.OK, MessageBoxIcon.Error);
            }
        }

        private void resourceInputBrowseBtn_Click(object sender, EventArgs e)
        {
            if (resourceInputFileDlg.ShowDialog(this) == DialogResult.OK)
            {
<<<<<<< HEAD
                resourceInputPath.Text = resourceInputFileDlg.FileName;
=======
                resourceInputPath.Text = resourceInputFileDlg.FileName;

                SaveSettings?.Invoke();
>>>>>>> 2ceceaa3
            }
        }

        private void resourceOutputBrowseBtn_Click(object sender, EventArgs e)
        {
            if (resourceOutputFileDlg.ShowDialog(this) == DialogResult.OK)
            {
<<<<<<< HEAD
                resourceOutputPath.Text = resourceOutputFileDlg.FileName;
=======
                resourceOutputPath.Text = resourceOutputFileDlg.FileName;

                SaveSettings?.Invoke();
>>>>>>> 2ceceaa3
            }
        }

        private void resourceInputPathBrowseBtn_Click(object sender, EventArgs e)
        {
            if (resourceInputPathDlg.ShowDialog(this) == DialogResult.OK)
            {
<<<<<<< HEAD
                resourceInputDir.Text = resourceInputPathDlg.SelectedPath;
=======
                resourceInputDir.Text = resourceInputPathDlg.SelectedPath;

                SaveSettings?.Invoke();
>>>>>>> 2ceceaa3
            }
        }

        private void resourceOutputPathBrowseBtn_Click(object sender, EventArgs e)
        {
            if (resourceOutputPathDlg.ShowDialog(this) == DialogResult.OK)
            {
<<<<<<< HEAD
                resourceOutputDir.Text = resourceOutputPathDlg.SelectedPath;
=======
                resourceOutputDir.Text = resourceOutputPathDlg.SelectedPath;

                SaveSettings?.Invoke();
>>>>>>> 2ceceaa3
            }
        }

        public void ResourceProgressUpdate(string status, long numerator, long denominator)
        {
            resourceProgressLabel.Text = status;
            resourceConversionProgress.Value = denominator == 0 ? 0 : (int) (numerator * 100 / denominator);

            Application.DoEvents();
        }

        private void resourceBulkConvertBtn_Click(object sender, EventArgs e)
        {
            var inputFormat = ResourceFormat.LSX;
            switch (resourceInputFormatCb.SelectedIndex)
            {
                case 0:
                {
                    inputFormat = ResourceFormat.LSX;
                    break;
                }
                case 1:
                {
                    inputFormat = ResourceFormat.LSB;
                    break;
                }
                case 2:
                {
                    inputFormat = ResourceFormat.LSF;
                    break;
                }
                case 3:
                {
                    inputFormat = ResourceFormat.LSJ;
                    break;
                }
            }

            var outputFormat = ResourceFormat.LSF;
            FileVersion outputVersion = 0x0;

            switch (resourceOutputFormatCb.SelectedIndex)
            {
                case 0:
                {
                    outputFormat = ResourceFormat.LSX;
                    break;
                }
                case 1:
                {
                    outputFormat = ResourceFormat.LSB;
                    break;
                }
                case 2:
                {
                    outputFormat = ResourceFormat.LSF;
                    outputVersion = _form.GetGame().IsDOS2() ? FileVersion.VerExtendedNodes : FileVersion.VerChunkedCompress;
                    break;
                }
                case 3:
                {
                    outputFormat = ResourceFormat.LSJ;
                    break;
                }
            }

            try
            {
                resourceConvertBtn.Enabled = false;
                var utils = new ResourceUtils();
                utils.progressUpdate += ResourceProgressUpdate;
                utils.ConvertResources(resourceInputDir.Text, resourceOutputDir.Text, inputFormat, outputFormat, outputVersion);

<<<<<<< HEAD
                MessageBox.Show("Resources converted successfully.");
=======
                MessageBox.Show("Resources converted successfully.");

                SaveSettings?.Invoke();
>>>>>>> 2ceceaa3
            }
            catch (Exception exc)
            {
                MessageBox.Show($"Internal error!{Environment.NewLine}{Environment.NewLine}{exc}", "Conversion Failed", MessageBoxButtons.OK, MessageBoxIcon.Error);
            }
            finally
            {
                resourceProgressLabel.Text = "";
                resourceConversionProgress.Value = 0;
                resourceConvertBtn.Enabled = true;
            }
        }
    }
}<|MERGE_RESOLUTION|>--- conflicted
+++ resolved
@@ -5,7 +5,6 @@
 
 namespace ConverterApp
 {
-<<<<<<< HEAD
     public partial class ResourcePane : UserControl
     {
         private readonly MainForm _form;
@@ -27,33 +26,6 @@
 
             resourceInputFormatCb.DataBindings.Add("SelectedIndex", form, "Settings.Resources.BatchInputFormat", true, DataSourceUpdateMode.OnPropertyChanged);
             resourceOutputFormatCb.DataBindings.Add("SelectedIndex", form, "Settings.Resources.BatchOutputFormat", true, DataSourceUpdateMode.OnPropertyChanged);
-=======
-    public partial class ResourcePane : UserControl
-    {
-        private readonly MainForm _form;
-        private Resource _resource;
-
-        private Action SaveSettings { get; set; }
-
-        public ResourcePane(MainForm form)
-        {
-            InitializeComponent();
-
-            SaveSettings = form.SaveSettings;
-
-            _form = form;
-
-            resourceInputFormatCb.SelectedIndex = 2;
-            resourceOutputFormatCb.SelectedIndex = 0;
-
-            resourceInputPath.DataBindings.Add("Text", form, "Settings.Resources.InputPath");
-            resourceOutputPath.DataBindings.Add("Text", form, "Settings.Resources.OutputPath");
-            resourceInputDir.DataBindings.Add("Text", form, "Settings.Resources.BatchInputPath");
-            resourceOutputDir.DataBindings.Add("Text", form, "Settings.Resources.BatchOutputPath");
-
-            resourceInputFormatCb.DataBindings.Add("SelectedIndex", form, "Settings.Resources.BatchInputFormat", true, DataSourceUpdateMode.OnPropertyChanged);
-            resourceOutputFormatCb.DataBindings.Add("SelectedIndex", form, "Settings.Resources.BatchOutputFormat", true, DataSourceUpdateMode.OnPropertyChanged);
->>>>>>> 2ceceaa3
         }
 
         private void resourceConvertBtn_Click(object sender, EventArgs e)
@@ -65,13 +37,7 @@
                 FileVersion outputVersion = _form.GetGame().IsDOS2() ? FileVersion.VerExtendedNodes : FileVersion.VerChunkedCompress;
                 ResourceUtils.SaveResource(_resource, resourceOutputPath.Text, format, outputVersion);
 
-<<<<<<< HEAD
                 MessageBox.Show("Resource saved successfully.");
-=======
-                MessageBox.Show("Resource saved successfully.");
-
-                SaveSettings?.Invoke();
->>>>>>> 2ceceaa3
             }
             catch (Exception exc)
             {
@@ -83,13 +49,7 @@
         {
             if (resourceInputFileDlg.ShowDialog(this) == DialogResult.OK)
             {
-<<<<<<< HEAD
                 resourceInputPath.Text = resourceInputFileDlg.FileName;
-=======
-                resourceInputPath.Text = resourceInputFileDlg.FileName;
-
-                SaveSettings?.Invoke();
->>>>>>> 2ceceaa3
             }
         }
 
@@ -97,13 +57,7 @@
         {
             if (resourceOutputFileDlg.ShowDialog(this) == DialogResult.OK)
             {
-<<<<<<< HEAD
                 resourceOutputPath.Text = resourceOutputFileDlg.FileName;
-=======
-                resourceOutputPath.Text = resourceOutputFileDlg.FileName;
-
-                SaveSettings?.Invoke();
->>>>>>> 2ceceaa3
             }
         }
 
@@ -111,13 +65,7 @@
         {
             if (resourceInputPathDlg.ShowDialog(this) == DialogResult.OK)
             {
-<<<<<<< HEAD
                 resourceInputDir.Text = resourceInputPathDlg.SelectedPath;
-=======
-                resourceInputDir.Text = resourceInputPathDlg.SelectedPath;
-
-                SaveSettings?.Invoke();
->>>>>>> 2ceceaa3
             }
         }
 
@@ -125,13 +73,7 @@
         {
             if (resourceOutputPathDlg.ShowDialog(this) == DialogResult.OK)
             {
-<<<<<<< HEAD
                 resourceOutputDir.Text = resourceOutputPathDlg.SelectedPath;
-=======
-                resourceOutputDir.Text = resourceOutputPathDlg.SelectedPath;
-
-                SaveSettings?.Invoke();
->>>>>>> 2ceceaa3
             }
         }
 
@@ -205,13 +147,7 @@
                 utils.progressUpdate += ResourceProgressUpdate;
                 utils.ConvertResources(resourceInputDir.Text, resourceOutputDir.Text, inputFormat, outputFormat, outputVersion);
 
-<<<<<<< HEAD
                 MessageBox.Show("Resources converted successfully.");
-=======
-                MessageBox.Show("Resources converted successfully.");
-
-                SaveSettings?.Invoke();
->>>>>>> 2ceceaa3
             }
             catch (Exception exc)
             {
