--- conflicted
+++ resolved
@@ -1,363 +1,359 @@
-﻿using System.Collections.Generic;
-using System.Linq;
-using CommandLineParser.Arguments;
-using LSLib.Granny.Model;
-using LSLib.LS.Enums;
-
-namespace Divine.CLI
-{
-    public class CommandLineArguments
-    {
-        // @formatter:off
-        [EnumeratedValueArgument(typeof(string), 'l', "loglevel",
-            Description = "Set verbosity level of log output",
-            DefaultValue = "info",
-            AllowedValues = "off;fatal;error;warn;info;debug;trace;all",
-            ValueOptional = false,
-            Optional = true
-        )]
-        public string LogLevel;
-
-        // @formatter:off
-        [EnumeratedValueArgument(typeof(string), 'g', "game",
-            Description = "Set target game when generating output",
-            DefaultValue = "dos2",
-            AllowedValues = "dos;dosee;dos2;dos2de",
-            ValueOptional = false,
-            Optional = true
-        )]
-        public string Game;
-
-        // @formatter:off
-        [ValueArgument(typeof(string), 's', "source",
-            Description = "Set source file path or directory",
-            DefaultValue = null,
-            ValueOptional = false,
-            Optional = false
-        )]
-        public string Source;
-
-        // @formatter:off
-        [ValueArgument(typeof(string), 'd', "destination",
-            Description = "Set destination file path or directory",
-            DefaultValue = null,
-            ValueOptional = true,
-            Optional = true
-        )]
-        public string Destination;
-
-        // @formatter:off
-        [ValueArgument(typeof(string), 'f', "packaged-path",
-            Description = "File to extract from package",
-            DefaultValue = null,
-            ValueOptional = true,
-            Optional = true
-        )]
-        public string PackagedPath;
-
-        // @formatter:off
-        [EnumeratedValueArgument(typeof(string), 'i', "input-format",
-            Description = "Set input format for batch operations",
-            DefaultValue = null,
-            AllowedValues = "dae;gr2;lsv;pak;lsj;lsx;lsb;lsf",
-            ValueOptional = false,
-            Optional = true
-        )]
-        public string InputFormat;
-
-        // @formatter:off
-        [EnumeratedValueArgument(typeof(string), 'o', "output-format",
-            Description = "Set output format for batch operations",
-            DefaultValue = null,
-            AllowedValues = "dae;gr2;lsv;pak;lsj;lsx;lsb;lsf",
-            ValueOptional = false,
-            Optional = true
-        )]
-        public string OutputFormat;
-
-        // @formatter:off
-        [EnumeratedValueArgument(typeof(string), 'a', "action",
-            Description = "Set action to execute",
-            DefaultValue = "extract-package",
-            AllowedValues = "create-package;list-package;extract-single-file;extract-package;extract-packages;convert-model;convert-models;convert-resource;convert-resources",
-            ValueOptional = false,
-            Optional = false
-        )]
-        public string Action;
-
-        // @formatter:off
-        [EnumeratedValueArgument(typeof(string), 'p', "package-version",
-            Description = "Set package version",
-            DefaultValue = "v13",
-            AllowedValues = "v7;v9;v10;v13",
-            ValueOptional = false,
-            Optional = true
-        )]
-        public string PackageVersion;
-
-        // @formatter:off
-        [EnumeratedValueArgument(typeof(string), 'c', "compression-method",
-            Description = "Set compression method",
-            DefaultValue = "lz4hc",
-            AllowedValues = "zlib;zlibfast;lz4;lz4hc;none",
-            ValueOptional = false,
-            Optional = true
-        )]
-        public string CompressionMethod;
-
-        // @formatter:off
-        [EnumeratedValueArgument(typeof(string), 'e', "gr2-options",
-            Description = "Set extra options for GR2/DAE conversion",
-            AllowMultiple = true,
-<<<<<<< HEAD
-            AllowedValues = "x-flip-skeletons;x-flip-meshes;export-normals;export-tangents;export-uvs;export-colors;deduplicate-vertices;deduplicate-uvs;recalculate-normals;recalculate-tangents;recalculate-iwt;flip-uvs;force-legacy-version;compact-tris;build-dummy-skeleton;apply-basis-transforms;conform",
-=======
-            AllowedValues = "export-normals;export-tangents;export-uvs;export-colors;deduplicate-vertices;deduplicate-uvs;recalculate-normals;recalculate-tangents;recalculate-iwt;flip-uvs;y-up-skeletons;force-legacy-version;compact-tris;build-dummy-skeleton;apply-basis-transforms;conform",
->>>>>>> cfd759c2
-            ValueOptional = false,
-            Optional = true
-        )]
-        public string[] Options;
-
-        // @formatter:off
-        [ValueArgument(typeof(string), "conform-path",
-            Description = "Set conform to original path",
-            DefaultValue = null,
-            ValueOptional = false,
-            Optional = true
-        )]
-        public string ConformPath;
-
-        // @formatter:off
-        [SwitchArgument("use-package-name", false,
-            Description = "Use package name for destination folder",
-            Optional = true
-        )]
-        public bool UsePackageName;
-
-        // @formatter:on
-
-        public static LogLevel GetLogLevelByString(string logLevel)
-        {
-            switch (logLevel)
-            {
-                case "off":
-                {
-                    return LSLib.LS.Enums.LogLevel.OFF;
-                }
-                case "fatal":
-                {
-                    return LSLib.LS.Enums.LogLevel.FATAL;
-                }
-                case "error":
-                {
-                    return LSLib.LS.Enums.LogLevel.ERROR;
-                }
-                case "warn":
-                {
-                    return LSLib.LS.Enums.LogLevel.WARN;
-                }
-                case "info":
-                {
-                    return LSLib.LS.Enums.LogLevel.INFO;
-                }
-                case "debug":
-                {
-                    return LSLib.LS.Enums.LogLevel.DEBUG;
-                }
-                case "trace":
-                {
-                    return LSLib.LS.Enums.LogLevel.TRACE;
-                }
-                case "all":
-                {
-                    return LSLib.LS.Enums.LogLevel.ALL;
-                }
-                default:
-                {
-                    return LSLib.LS.Enums.LogLevel.INFO;
-                }
-            }
-        }
-
-        // ReSharper disable once RedundantCaseLabel
-        public static Game GetGameByString(string game)
-        {
-            switch (game)
-            {
-                case "dos":
-                {
-                    return LSLib.LS.Enums.Game.DivinityOriginalSin;
-                }
-                case "dosee":
-                {
-                    return LSLib.LS.Enums.Game.DivinityOriginalSinEE;
-                }
-                case "dos2":
-                {
-                    return LSLib.LS.Enums.Game.DivinityOriginalSin2;
-                }
-                case "dos2de":
-                default:
-                {
-                    return LSLib.LS.Enums.Game.DivinityOriginalSin2DE;
-                }
-            }
-        }
-
-        public static FileVersion GetFileVersionByGame(Game divinityGame)
-        {
-            return divinityGame.IsDOS2() ? FileVersion.VerExtendedNodes : FileVersion.VerChunkedCompress;
-        }
-
-        public static ExportFormat GetExportFormatByString(string optionExportFormat)
-        {
-            return optionExportFormat == "gr2" ? ExportFormat.GR2 : ExportFormat.DAE;
-        }
-
-        // ReSharper disable once RedundantCaseLabel
-        public static ResourceFormat GetResourceFormatByString(string resourceFormat)
-        {
-            switch (resourceFormat)
-            {
-                case "lsb":
-                {
-                    return ResourceFormat.LSB;
-                }
-                case "lsf":
-                {
-                    return ResourceFormat.LSF;
-                }
-                case "lsj":
-                {
-                    return ResourceFormat.LSJ;
-                }
-                case "lsx":
-                default:
-                {
-                    return ResourceFormat.LSX;
-                }
-            }
-        }
-
-        // ReSharper disable once RedundantCaseLabel
-        public static PackageVersion GetPackageVersion(string packageVersion)
-        {
-            switch (packageVersion)
-            {
-                case "v7":
-                {
-                    return LSLib.LS.Enums.PackageVersion.V7;
-                }
-                case "v9":
-                {
-                    return LSLib.LS.Enums.PackageVersion.V9;
-                }
-                case "v10":
-                {
-                    return LSLib.LS.Enums.PackageVersion.V10;
-                }
-                case "v13":
-                default:
-                {
-                    return LSLib.LS.Enums.PackageVersion.V13;
-                }
-            }
-        }
-
-        public static Dictionary<string, object> GetCompressionOptions(string compressionOption, PackageVersion packageVersion)
-        {
-            CompressionMethod compression;
-            bool fastCompression = true;
-
-            switch (compressionOption)
-            {
-                case "zlibfast":
-                {
-                    compression = LSLib.LS.Enums.CompressionMethod.Zlib;
-                    break;
-                }
-
-                case "zlib":
-                {
-                    compression = LSLib.LS.Enums.CompressionMethod.Zlib;
-                    fastCompression = false;
-                    break;
-                }
-
-                case "lz4":
-                {
-                    compression = LSLib.LS.Enums.CompressionMethod.LZ4;
-                    break;
-                }
-
-                case "lz4hc":
-                {
-                    compression = LSLib.LS.Enums.CompressionMethod.LZ4;
-                    fastCompression = false;
-                    break;
-                }
-
-                // ReSharper disable once RedundantCaseLabel
-                case "none":
-                default:
-                {
-                    compression = LSLib.LS.Enums.CompressionMethod.None;
-                    break;
-                }
-            }
-
-            // fallback to zlib, if the package version doesn't support lz4
-            if (compression == LSLib.LS.Enums.CompressionMethod.LZ4 && packageVersion <= LSLib.LS.Enums.PackageVersion.V9)
-            {
-                compression = LSLib.LS.Enums.CompressionMethod.Zlib;
-                fastCompression = false;
-            }
-
-            Dictionary<string, object> compressionOptions = new Dictionary<string, object>
-            {
-                { "Compression", compression },
-                { "FastCompression", fastCompression }
-            };
-
-            return compressionOptions;
-        }
-
-        public static Dictionary<string, bool> GetGR2Options(string[] options)
-        {
-            Dictionary<string, bool> results = new Dictionary<string, bool>
-            {
-                { "x-flip-skeletons", false },
-                { "x-flip-meshes", false },
-                { "export-normals", true },
-                { "export-tangents", true },
-                { "export-uvs", true },
-                { "export-colors", true },
-                { "deduplicate-vertices", true },
-                { "deduplicate-uvs", true },
-                { "recalculate-normals", false },
-                { "recalculate-tangents", false },
-                { "recalculate-iwt", false },
-                { "flip-uvs", true },
-                { "y-up-skeletons", true },
-                { "force-legacy-version", false },
-                { "compact-tris", true },
-                { "build-dummy-skeleton", true },
-                { "apply-basis-transforms", true },
-                { "conform", false }
-            };
-
-            if (options == null)
-            {
-                return results;
-            }
-
-            foreach (string option in options.Where(option => results.Keys.Contains(option)))
-            {
-                results[option] = true;
-            }
-
-            return results;
-        }
-    }
-}
+﻿using System.Collections.Generic;
+using System.Linq;
+using CommandLineParser.Arguments;
+using LSLib.Granny.Model;
+using LSLib.LS.Enums;
+
+namespace Divine.CLI
+{
+    public class CommandLineArguments
+    {
+        // @formatter:off
+        [EnumeratedValueArgument(typeof(string), 'l', "loglevel",
+            Description = "Set verbosity level of log output",
+            DefaultValue = "info",
+            AllowedValues = "off;fatal;error;warn;info;debug;trace;all",
+            ValueOptional = false,
+            Optional = true
+        )]
+        public string LogLevel;
+
+        // @formatter:off
+        [EnumeratedValueArgument(typeof(string), 'g', "game",
+            Description = "Set target game when generating output",
+            DefaultValue = "dos2",
+            AllowedValues = "dos;dosee;dos2;dos2de",
+            ValueOptional = false,
+            Optional = true
+        )]
+        public string Game;
+
+        // @formatter:off
+        [ValueArgument(typeof(string), 's', "source",
+            Description = "Set source file path or directory",
+            DefaultValue = null,
+            ValueOptional = false,
+            Optional = false
+        )]
+        public string Source;
+
+        // @formatter:off
+        [ValueArgument(typeof(string), 'd', "destination",
+            Description = "Set destination file path or directory",
+            DefaultValue = null,
+            ValueOptional = true,
+            Optional = true
+        )]
+        public string Destination;
+
+        // @formatter:off
+        [ValueArgument(typeof(string), 'f', "packaged-path",
+            Description = "File to extract from package",
+            DefaultValue = null,
+            ValueOptional = true,
+            Optional = true
+        )]
+        public string PackagedPath;
+
+        // @formatter:off
+        [EnumeratedValueArgument(typeof(string), 'i', "input-format",
+            Description = "Set input format for batch operations",
+            DefaultValue = null,
+            AllowedValues = "dae;gr2;lsv;pak;lsj;lsx;lsb;lsf",
+            ValueOptional = false,
+            Optional = true
+        )]
+        public string InputFormat;
+
+        // @formatter:off
+        [EnumeratedValueArgument(typeof(string), 'o', "output-format",
+            Description = "Set output format for batch operations",
+            DefaultValue = null,
+            AllowedValues = "dae;gr2;lsv;pak;lsj;lsx;lsb;lsf",
+            ValueOptional = false,
+            Optional = true
+        )]
+        public string OutputFormat;
+
+        // @formatter:off
+        [EnumeratedValueArgument(typeof(string), 'a', "action",
+            Description = "Set action to execute",
+            DefaultValue = "extract-package",
+            AllowedValues = "create-package;list-package;extract-single-file;extract-package;extract-packages;convert-model;convert-models;convert-resource;convert-resources",
+            ValueOptional = false,
+            Optional = false
+        )]
+        public string Action;
+
+        // @formatter:off
+        [EnumeratedValueArgument(typeof(string), 'p', "package-version",
+            Description = "Set package version",
+            DefaultValue = "v13",
+            AllowedValues = "v7;v9;v10;v13",
+            ValueOptional = false,
+            Optional = true
+        )]
+        public string PackageVersion;
+
+        // @formatter:off
+        [EnumeratedValueArgument(typeof(string), 'c', "compression-method",
+            Description = "Set compression method",
+            DefaultValue = "lz4hc",
+            AllowedValues = "zlib;zlibfast;lz4;lz4hc;none",
+            ValueOptional = false,
+            Optional = true
+        )]
+        public string CompressionMethod;
+
+        // @formatter:off
+        [EnumeratedValueArgument(typeof(string), 'e', "gr2-options",
+            Description = "Set extra options for GR2/DAE conversion",
+            AllowMultiple = true,
+            AllowedValues = "export-normals;export-tangents;export-uvs;export-colors;deduplicate-vertices;deduplicate-uvs;recalculate-normals;recalculate-tangents;recalculate-iwt;flip-uvs;y-up-skeletons;force-legacy-version;compact-tris;build-dummy-skeleton;apply-basis-transforms;x-flip-skeletons;x-flip-meshes;conform",
+            ValueOptional = false,
+            Optional = true
+        )]
+        public string[] Options;
+
+        // @formatter:off
+        [ValueArgument(typeof(string), "conform-path",
+            Description = "Set conform to original path",
+            DefaultValue = null,
+            ValueOptional = false,
+            Optional = true
+        )]
+        public string ConformPath;
+
+        // @formatter:off
+        [SwitchArgument("use-package-name", false,
+            Description = "Use package name for destination folder",
+            Optional = true
+        )]
+        public bool UsePackageName;
+
+        // @formatter:on
+
+        public static LogLevel GetLogLevelByString(string logLevel)
+        {
+            switch (logLevel)
+            {
+                case "off":
+                {
+                    return LSLib.LS.Enums.LogLevel.OFF;
+                }
+                case "fatal":
+                {
+                    return LSLib.LS.Enums.LogLevel.FATAL;
+                }
+                case "error":
+                {
+                    return LSLib.LS.Enums.LogLevel.ERROR;
+                }
+                case "warn":
+                {
+                    return LSLib.LS.Enums.LogLevel.WARN;
+                }
+                case "info":
+                {
+                    return LSLib.LS.Enums.LogLevel.INFO;
+                }
+                case "debug":
+                {
+                    return LSLib.LS.Enums.LogLevel.DEBUG;
+                }
+                case "trace":
+                {
+                    return LSLib.LS.Enums.LogLevel.TRACE;
+                }
+                case "all":
+                {
+                    return LSLib.LS.Enums.LogLevel.ALL;
+                }
+                default:
+                {
+                    return LSLib.LS.Enums.LogLevel.INFO;
+                }
+            }
+        }
+
+        // ReSharper disable once RedundantCaseLabel
+        public static Game GetGameByString(string game)
+        {
+            switch (game)
+            {
+                case "dos":
+                {
+                    return LSLib.LS.Enums.Game.DivinityOriginalSin;
+                }
+                case "dosee":
+                {
+                    return LSLib.LS.Enums.Game.DivinityOriginalSinEE;
+                }
+                case "dos2":
+                {
+                    return LSLib.LS.Enums.Game.DivinityOriginalSin2;
+                }
+                case "dos2de":
+                default:
+                {
+                    return LSLib.LS.Enums.Game.DivinityOriginalSin2DE;
+                }
+            }
+        }
+
+        public static FileVersion GetFileVersionByGame(Game divinityGame)
+        {
+            return divinityGame.IsDOS2() ? FileVersion.VerExtendedNodes : FileVersion.VerChunkedCompress;
+        }
+
+        public static ExportFormat GetExportFormatByString(string optionExportFormat)
+        {
+            return optionExportFormat == "gr2" ? ExportFormat.GR2 : ExportFormat.DAE;
+        }
+
+        // ReSharper disable once RedundantCaseLabel
+        public static ResourceFormat GetResourceFormatByString(string resourceFormat)
+        {
+            switch (resourceFormat)
+            {
+                case "lsb":
+                {
+                    return ResourceFormat.LSB;
+                }
+                case "lsf":
+                {
+                    return ResourceFormat.LSF;
+                }
+                case "lsj":
+                {
+                    return ResourceFormat.LSJ;
+                }
+                case "lsx":
+                default:
+                {
+                    return ResourceFormat.LSX;
+                }
+            }
+        }
+
+        // ReSharper disable once RedundantCaseLabel
+        public static PackageVersion GetPackageVersion(string packageVersion)
+        {
+            switch (packageVersion)
+            {
+                case "v7":
+                {
+                    return LSLib.LS.Enums.PackageVersion.V7;
+                }
+                case "v9":
+                {
+                    return LSLib.LS.Enums.PackageVersion.V9;
+                }
+                case "v10":
+                {
+                    return LSLib.LS.Enums.PackageVersion.V10;
+                }
+                case "v13":
+                default:
+                {
+                    return LSLib.LS.Enums.PackageVersion.V13;
+                }
+            }
+        }
+
+        public static Dictionary<string, object> GetCompressionOptions(string compressionOption, PackageVersion packageVersion)
+        {
+            CompressionMethod compression;
+            bool fastCompression = true;
+
+            switch (compressionOption)
+            {
+                case "zlibfast":
+                {
+                    compression = LSLib.LS.Enums.CompressionMethod.Zlib;
+                    break;
+                }
+
+                case "zlib":
+                {
+                    compression = LSLib.LS.Enums.CompressionMethod.Zlib;
+                    fastCompression = false;
+                    break;
+                }
+
+                case "lz4":
+                {
+                    compression = LSLib.LS.Enums.CompressionMethod.LZ4;
+                    break;
+                }
+
+                case "lz4hc":
+                {
+                    compression = LSLib.LS.Enums.CompressionMethod.LZ4;
+                    fastCompression = false;
+                    break;
+                }
+
+                // ReSharper disable once RedundantCaseLabel
+                case "none":
+                default:
+                {
+                    compression = LSLib.LS.Enums.CompressionMethod.None;
+                    break;
+                }
+            }
+
+            // fallback to zlib, if the package version doesn't support lz4
+            if (compression == LSLib.LS.Enums.CompressionMethod.LZ4 && packageVersion <= LSLib.LS.Enums.PackageVersion.V9)
+            {
+                compression = LSLib.LS.Enums.CompressionMethod.Zlib;
+                fastCompression = false;
+            }
+
+            Dictionary<string, object> compressionOptions = new Dictionary<string, object>
+            {
+                { "Compression", compression },
+                { "FastCompression", fastCompression }
+            };
+
+            return compressionOptions;
+        }
+
+        public static Dictionary<string, bool> GetGR2Options(string[] options)
+        {
+            Dictionary<string, bool> results = new Dictionary<string, bool>
+            {
+                { "export-normals", true },
+                { "export-tangents", true },
+                { "export-uvs", true },
+                { "export-colors", true },
+                { "deduplicate-vertices", true },
+                { "deduplicate-uvs", true },
+                { "recalculate-normals", false },
+                { "recalculate-tangents", false },
+                { "recalculate-iwt", false },
+                { "flip-uvs", true },
+                { "y-up-skeletons", true },
+                { "force-legacy-version", false },
+                { "compact-tris", true },
+                { "build-dummy-skeleton", true },
+                { "apply-basis-transforms", true },
+                { "x-flip-skeletons", false },
+                { "x-flip-meshes", false },
+                { "conform", false }
+            };
+
+            if (options == null)
+            {
+                return results;
+            }
+
+            foreach (string option in options.Where(option => results.Keys.Contains(option)))
+            {
+                results[option] = true;
+            }
+
+            return results;
+        }
+    }
+}